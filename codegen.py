##  The contents of this file are subject to the Mozilla Public License
##  Version 1.1 (the "License"); you may not use this file except in
##  compliance with the License. You may obtain a copy of the License
##  at http://www.mozilla.org/MPL/
##
##  Software distributed under the License is distributed on an "AS IS"
##  basis, WITHOUT WARRANTY OF ANY KIND, either express or implied. See
##  the License for the specific language governing rights and
##  limitations under the License.
##
##  The Original Code is RabbitMQ.
##
##  The Initial Developer of the Original Code is VMware, Inc.
##  Copyright (c) 2007-2012 VMware, Inc.  All rights reserved.
##

from __future__ import nested_scopes

import sys
sys.path.append("../rabbitmq-codegen")  # in case we're next to an experimental revision
sys.path.append("codegen")              # in case we're building from a distribution package

from amqp_codegen import *
import string
import re

# Coming up with a proper encoding of AMQP tables in JSON is too much
# hassle at this stage. Given that the only default value we are
# interested in is for the empty table, we only support that.
def convertTable(d):
    if len(d) == 0:
        return "[]"
    else:
        raise Exception('Non-empty table defaults not supported ' + d)

erlangDefaultValueTypeConvMap = {
    bool : lambda x: str(x).lower(),
    str : lambda x: "<<\"" + x + "\">>",
    int : lambda x: str(x),
    float : lambda x: str(x),
    dict: convertTable,
    unicode: lambda x: "<<\"" + x.encode("utf-8") + "\">>"
}

def erlangize(s):
    s = s.replace('-', '_')
    s = s.replace(' ', '_')
    return s

AmqpMethod.erlangName = lambda m: "'" + erlangize(m.klass.name) + '.' + erlangize(m.name) + "'"

AmqpClass.erlangName = lambda c: "'" + erlangize(c.name) + "'"

def erlangConstantName(s):
    return '_'.join(re.split('[- ]', s.upper()))

class PackedMethodBitField:
    def __init__(self, index):
        self.index = index
        self.domain = 'bit'
        self.contents = []

    def extend(self, f):
        self.contents.append(f)

    def count(self):
        return len(self.contents)

    def full(self):
        return self.count() == 8

def multiLineFormat(things, prologue, separator, lineSeparator, epilogue, thingsPerLine = 4):
    r = [prologue]
    i = 0
    for t in things:
        if i != 0:
            if i % thingsPerLine == 0:
                r += [lineSeparator]
            else:
                r += [separator]
        r += [t]
        i += 1
    r += [epilogue]
    return "".join(r)

def prettyType(typeName, subTypes, typesPerLine = 4):
    """Pretty print a type signature made up of many alternative subtypes"""
    sTs = multiLineFormat(subTypes,
                          "( ", " | ", "\n       | ", " )",
                          thingsPerLine = typesPerLine)
    return "-type(%s ::\n       %s)." % (typeName, sTs)

def printFileHeader():
    print """%%   Autogenerated code. Do not edit.
%%
%%  The contents of this file are subject to the Mozilla Public License
%%  Version 1.1 (the "License"); you may not use this file except in
%%  compliance with the License. You may obtain a copy of the License
%%  at http://www.mozilla.org/MPL/
%%
%%  Software distributed under the License is distributed on an "AS IS"
%%  basis, WITHOUT WARRANTY OF ANY KIND, either express or implied. See
%%  the License for the specific language governing rights and
%%  limitations under the License.
%%
%%  The Original Code is RabbitMQ.
%%
%%  The Initial Developer of the Original Code is VMware, Inc.
%%  Copyright (c) 2007-2012 VMware, Inc.  All rights reserved.
%%"""

def genErl(spec):
    def erlType(domain):
        return erlangize(spec.resolveDomain(domain))

    def fieldTypeList(fields):
        return '[' + ', '.join([erlType(f.domain) for f in fields]) + ']'

    def fieldNameList(fields):
        return '[' + ', '.join([erlangize(f.name) for f in fields]) + ']'

    def fieldTempList(fields):
        return '[' + ', '.join(['F' + str(f.index) for f in fields]) + ']'

    def fieldMapList(fields):
        return ', '.join([erlangize(f.name) + " = F" + str(f.index) for f in fields])

    def genLookupMethodName(m):
        print "lookup_method_name({%d, %d}) -> %s;" % (m.klass.index, m.index, m.erlangName())

    def genLookupClassName(c):
        print "lookup_class_name(%d) -> %s;" % (c.index, c.erlangName())

    def genMethodId(m):
        print "method_id(%s) -> {%d, %d};" % (m.erlangName(), m.klass.index, m.index)

    def genMethodHasContent(m):
        print "method_has_content(%s) -> %s;" % (m.erlangName(), str(m.hasContent).lower())

    def genMethodIsSynchronous(m):
        hasNoWait = "nowait" in fieldNameList(m.arguments)
        if m.isSynchronous and hasNoWait:
          print "is_method_synchronous(#%s{nowait = NoWait}) -> not(NoWait);" % (m.erlangName())
        else:
          print "is_method_synchronous(#%s{}) -> %s;" % (m.erlangName(), str(m.isSynchronous).lower())

    def genMethodFieldTypes(m):
        """Not currently used - may be useful in future?"""
        print "method_fieldtypes(%s) -> %s;" % (m.erlangName(), fieldTypeList(m.arguments))

    def genMethodFieldNames(m):
        print "method_fieldnames(%s) -> %s;" % (m.erlangName(), fieldNameList(m.arguments))

    def packMethodFields(fields):
        packed = []
        bitfield = None
        for f in fields:
            if erlType(f.domain) == 'bit':
                if not(bitfield) or bitfield.full():
                    bitfield = PackedMethodBitField(f.index)
                    packed.append(bitfield)
                bitfield.extend(f)
            else:
                bitfield = None
                packed.append(f)
        return packed

    def methodFieldFragment(f):
        type = erlType(f.domain)
        p = 'F' + str(f.index)
        if type == 'shortstr':
            return p+'Len:8/unsigned, '+p+':'+p+'Len/binary'
        elif type == 'longstr':
            return p+'Len:32/unsigned, '+p+':'+p+'Len/binary'
        elif type == 'octet':
            return p+':8/unsigned'
        elif type == 'short':
            return p+':16/unsigned'
        elif type == 'long':
            return p+':32/unsigned'
        elif type == 'longlong':
            return p+':64/unsigned'
        elif type == 'timestamp':
            return p+':64/unsigned'
        elif type == 'bit':
            return p+'Bits:8'
        elif type == 'table':
            return p+'Len:32/unsigned, '+p+'Tab:'+p+'Len/binary'

    def genFieldPostprocessing(packed):
        for f in packed:
            type = erlType(f.domain)
            if type == 'bit':
                for index in range(f.count()):
                    print "  F%d = ((F%dBits band %d) /= 0)," % \
                          (f.index + index,
                           f.index,
                           1 << index)
            elif type == 'table':
                print "  F%d = rabbit_binary_parser:parse_table(F%dTab)," % \
                      (f.index, f.index)
            else:
                pass

    def genMethodRecord(m):
        print "method_record(%s) -> #%s{};" % (m.erlangName(), m.erlangName())

    def genDecodeMethodFields(m):
        packedFields = packMethodFields(m.arguments)
        binaryPattern = ', '.join([methodFieldFragment(f) for f in packedFields])
        if binaryPattern:
            restSeparator = ', '
        else:
            restSeparator = ''
        recordConstructorExpr = '#%s{%s}' % (m.erlangName(), fieldMapList(m.arguments))
        print "decode_method_fields(%s, <<%s>>) ->" % (m.erlangName(), binaryPattern)
        genFieldPostprocessing(packedFields)
        print "  %s;" % (recordConstructorExpr,)

    def genDecodeProperties(c):
        def presentBin(fields):
            ps = ', '.join(['P' + str(f.index) + ':1' for f in fields])
            return '<<' + ps + ', _:%d, R0/binary>>' % (16 - len(fields),)
        def writePropFieldLine(field):
            i = str(field.index)
            if field.domain == 'bit':
                print "  {F%s, R%s} = {P%s =/= 0, R%s}," % \
                    (i, str(field.index + 1), i, i)
            else:
<<<<<<< HEAD
                print "  {F%s, R%s} = if P%s =:= 0 -> {undefined, R%s}; true -> ?%s_PROP(R%s, L%s, V%s, X%s) end," % \
                    (i, str(field.index + 1), i, i, erlType(field.domain).upper(), i, i, i, i)
=======
                print "  {F%s, R%s} = if P%s =:= 0 -> {undefined, R%s}; true -> %s_val(R%s) end," % \
                    (i, str(field.index + 1), i, i, erlType(field.domain), i)
>>>>>>> 6fbb6dc8

        if len(c.fields) == 0:
            print "decode_properties(%d, <<>>) ->" % (c.index,)
        else:
            print ("decode_properties(%d, %s) ->" %
                   (c.index, presentBin(c.fields)))
            for field in c.fields:
                writePropFieldLine(field)
            print "  <<>> = %s," % ('R' + str(len(c.fields)))
        print "  #'P_%s'{%s};" % (erlangize(c.name), fieldMapList(c.fields))

    def genFieldPreprocessing(packed):
        for f in packed:
            type = erlType(f.domain)
            if type == 'bit':
                print "  F%dBits = (%s)," % \
                      (f.index,
                       ' bor '.join(['(bitvalue(F%d) bsl %d)' % (x.index, x.index - f.index)
                                     for x in f.contents]))
            elif type == 'table':
                print "  F%dTab = rabbit_binary_generator:generate_table(F%d)," % (f.index, f.index)
                print "  F%dLen = size(F%dTab)," % (f.index, f.index)
            elif type == 'shortstr':
                print "  F%dLen = shortstr_size(F%d)," % (f.index, f.index)
            elif type == 'longstr':
                print "  F%dLen = size(F%d)," % (f.index, f.index)
            else:
                pass

    def genEncodeMethodFields(m):
        packedFields = packMethodFields(m.arguments)
        print "encode_method_fields(#%s{%s}) ->" % (m.erlangName(), fieldMapList(m.arguments))
        genFieldPreprocessing(packedFields)
        print "  <<%s>>;" % (', '.join([methodFieldFragment(f) for f in packedFields]))

    def genEncodeProperties(c):
        def presentBin(fields):
            ps = ', '.join(['P' + str(f.index) + ':1' for f in fields])
            return '<<' + ps + ', 0:%d>>' % (16 - len(fields),)
        def writePropFieldLine(field):
            i = str(field.index)
            if field.domain == 'bit':
                print "  {P%s, R%s} = {F%s =:= 1, R%s}," % \
                    (i, str(field.index + 1), i, i)
            else:
                print "  {P%s, R%s} = if F%s =:= undefined -> {0, R%s}; true -> {1, [?%s_PROP(F%s) | R%s]} end," % \
                    (i, str(field.index + 1), i, i, erlType(field.domain).upper(), i, i)

        print "encode_properties(#'P_%s'{%s}) ->" % (erlangize(c.name), fieldMapList(c.fields))
        if len(c.fields) == 0:
            print "  <<>>;"
        else:
            print "  R0 = [<<>>],"
            for field in c.fields:
                writePropFieldLine(field)
            print "  list_to_binary([%s | lists:reverse(R%s)]);" % \
                (presentBin(c.fields), str(len(c.fields)))

    def messageConstantClass(cls):
        # We do this because 0.8 uses "soft error" and 8.1 uses "soft-error".
        return erlangConstantName(cls)

    def genLookupException(c,v,cls):
        mCls = messageConstantClass(cls)
        if mCls == 'SOFT_ERROR': genLookupException1(c,'false')
        elif mCls == 'HARD_ERROR': genLookupException1(c, 'true')
        elif mCls == '': pass
        else: raise Exception('Unknown constant class' + cls)

    def genLookupException1(c,hardErrorBoolStr):
        n = erlangConstantName(c)
        print 'lookup_amqp_exception(%s) -> {%s, ?%s, <<"%s">>};' % \
              (n.lower(), hardErrorBoolStr, n, n)

    def genAmqpException(c,v,cls):
        n = erlangConstantName(c)
        print 'amqp_exception(?%s) -> %s;' % \
            (n, n.lower())

    methods = spec.allMethods()

    printFileHeader()
    module = "rabbit_framing_amqp_%d_%d" % (spec.major, spec.minor)
    if spec.revision != 0:
        module = "%s_%d" % (module, spec.revision)
    if module == "rabbit_framing_amqp_8_0":
        module = "rabbit_framing_amqp_0_8"
    print "-module(%s)." % module
    print """-include("rabbit_framing.hrl").

-export([version/0]).
-export([lookup_method_name/1]).
-export([lookup_class_name/1]).

-export([method_id/1]).
-export([method_has_content/1]).
-export([is_method_synchronous/1]).
-export([method_record/1]).
-export([method_fieldnames/1]).
-export([decode_method_fields/2]).
-export([decode_properties/2]).
-export([encode_method_fields/1]).
-export([encode_properties/1]).
-export([lookup_amqp_exception/1]).
-export([amqp_exception/1]).

"""
    print "%% Various types"
    print "-ifdef(use_specs)."

    print """-export_type([amqp_field_type/0, amqp_property_type/0,
              amqp_table/0, amqp_array/0, amqp_value/0,
              amqp_method_name/0, amqp_method/0, amqp_method_record/0,
              amqp_method_field_name/0, amqp_property_record/0,
              amqp_exception/0, amqp_exception_code/0, amqp_class_id/0]).

-type(amqp_field_type() ::
      'longstr' | 'signedint' | 'decimal' | 'timestamp' |
      'table' | 'byte' | 'double' | 'float' | 'long' |
      'short' | 'bool' | 'binary' | 'void' | 'array').
-type(amqp_property_type() ::
      'shortstr' | 'longstr' | 'octet' | 'short' | 'long' |
      'longlong' | 'timestamp' | 'bit' | 'table').

-type(amqp_table() :: [{binary(), amqp_field_type(), amqp_value()}]).
-type(amqp_array() :: [{amqp_field_type(), amqp_value()}]).
-type(amqp_value() :: binary() |    % longstr
                      integer() |   % signedint
                      {non_neg_integer(), non_neg_integer()} | % decimal
                      amqp_table() |
                      amqp_array() |
                      byte() |      % byte
                      float() |     % double
                      integer() |   % long
                      integer() |   % short
                      boolean() |   % bool
                      binary() |    % binary
                      'undefined' | % void
                      non_neg_integer() % timestamp
     ).
"""

    print prettyType("amqp_method_name()",
                     [m.erlangName() for m in methods])
    print prettyType("amqp_method()",
                     ["{%s, %s}" % (m.klass.index, m.index) for m in methods],
                     6)
    print prettyType("amqp_method_record()",
                     ["#%s{}" % (m.erlangName()) for m in methods])
    fieldNames = set()
    for m in methods:
        fieldNames.update(m.arguments)
    fieldNames = [erlangize(f.name) for f in fieldNames]
    print prettyType("amqp_method_field_name()",
                     fieldNames)
    print prettyType("amqp_property_record()",
                     ["#'P_%s'{}" % erlangize(c.name) for c in spec.allClasses()])
    print prettyType("amqp_exception()",
                     ["'%s'" % erlangConstantName(c).lower() for (c, v, cls) in spec.constants])
    print prettyType("amqp_exception_code()",
                     ["%i" % v for (c, v, cls) in spec.constants])
    classIds = set()
    for m in spec.allMethods():
        classIds.add(m.klass.index)
    print prettyType("amqp_class_id()",
                     ["%i" % ci for ci in classIds])
    print prettyType("amqp_class_name()",
                     ["%s" % c.erlangName() for c in spec.allClasses()])
    print "-endif. % use_specs"

    print """
%% Method signatures
-ifdef(use_specs).
-spec(version/0 :: () -> {non_neg_integer(), non_neg_integer(), non_neg_integer()}).
-spec(lookup_method_name/1 :: (amqp_method()) -> amqp_method_name()).
-spec(lookup_class_name/1 :: (amqp_class_id()) -> amqp_class_name()).
-spec(method_id/1 :: (amqp_method_name()) -> amqp_method()).
-spec(method_has_content/1 :: (amqp_method_name()) -> boolean()).
-spec(is_method_synchronous/1 :: (amqp_method_record()) -> boolean()).
-spec(method_record/1 :: (amqp_method_name()) -> amqp_method_record()).
-spec(method_fieldnames/1 :: (amqp_method_name()) -> [amqp_method_field_name()]).
-spec(decode_method_fields/2 ::
        (amqp_method_name(), binary()) -> amqp_method_record() | rabbit_types:connection_exit()).
-spec(decode_properties/2 :: (non_neg_integer(), binary()) -> amqp_property_record()).
-spec(encode_method_fields/1 :: (amqp_method_record()) -> binary()).
-spec(encode_properties/1 :: (amqp_property_record()) -> binary()).
-spec(lookup_amqp_exception/1 :: (amqp_exception()) -> {boolean(), amqp_exception_code(), binary()}).
-spec(amqp_exception/1 :: (amqp_exception_code()) -> amqp_exception()).
-endif. % use_specs

bitvalue(true) -> 1;
bitvalue(false) -> 0;
bitvalue(undefined) -> 0.

shortstr_size(S) ->
    case size(S) of
        Len when Len =< 255 -> Len;
        _                   -> exit(method_field_shortstr_overflow)
    end.

<<<<<<< HEAD
-define(SHORTSTR_PROP(R, L, V, X),
        begin
            <<L:8/unsigned, V:L/binary, X/binary>> = R,
            {V, X}
        end).

-define(LONGSTR_PROP(R, L, V, X),
        begin
            <<L:32/unsigned, V:L/binary, X/binary>> = R,
            {V, X}
        end).

-define(SHORT_PROP(R, L, V, X),
        begin
            <<V:8/unsigned, X/binary>> = R,
            {V, X}
        end).

-define(LONG_PROP(R, L, V, X),
        begin
            <<V:32/unsigned, X/binary>> = R,
            {V, X}
        end).

-define(LONGLONG_PROP(R, L, V, X),
        begin
            <<V:64/unsigned, X/binary>> = R,
            {V, X}
        end).

-define(OCTET_PROP(R, L, V, X),
        begin
            <<V:8/unsigned, X/binary>> = R,
            {V, X}
        end).

-define(TABLE_PROP(R, L, V, X),
        begin
            <<L:32/unsigned, V:L/binary, X/binary>> = R,
            {rabbit_binary_parser:parse_table(V), X}
        end).

-define(TIMESTAMP_PROP(R, L, V, X),
        begin
            <<V:64/unsigned, X/binary>> = R,
            {V, X}
        end).
=======
%% use of these functions by the codec depends on the protocol spec
-compile({nowarn_unused_function,
          [{shortstr_val, 1}, {longstr_val, 1},
           {short_val, 1}, {long_val, 1}, {longlong_val, 1},
           {octet_val, 1}, {table_val, 1}, {timestamp_val, 1},
           {shortstr_prop, 1}, {longstr_prop, 1}, {table_prop, 1}]}).

shortstr_val(<<L:8/unsigned, S:L/binary, X/binary>>) -> {S, X}.

longstr_val(<<L:32/unsigned, S:L/binary, X/binary>>) -> {S, X}.

short_val(<<I:8/unsigned, X/binary>>) -> {I, X}.

long_val(<<I:32/unsigned, X/binary>>) -> {I, X}.

longlong_val(<<I:64/unsigned, X/binary>>) -> {I, X}.

octet_val(<<I:8/unsigned, X/binary>>) -> {I, X}.

table_val(<<L:32/unsigned, T:L/binary, X/binary>>) ->
    {rabbit_binary_parser:parse_table(T), X}.

timestamp_val(<<I:64/unsigned, X/binary>>) -> {I, X}.

shortstr_prop(S) ->
    L = size(S),
    if L < 256 -> <<L:8, S:L/binary>>;
       true    -> exit(content_properties_shortstr_overflow)
    end.

longstr_prop(S) ->
    L = size(S),
    <<L:32, S:L/binary>>.

table_prop(T) ->
    BinT = rabbit_binary_generator:generate_table(T),
    <<(size(BinT)):32, BinT/binary>>.

-define(SHORTSTR_PROP(X),  shortstr_prop(X)).
-define(LONGSTR_PROP(X),   longstr_prop(X)).
-define(OCTET_PROP(X),     <<X:8/unsigned>>).
-define(SHORT_PROP(X),     <<X:16/unsigned>>).
-define(LONG_PROP(X),      <<X:32/unsigned>>).
-define(LONGLONG_PROP(X),  <<X:64/unsigned>>).
-define(TIMESTAMP_PROP(X), <<X:64/unsigned>>).
-define(TABLE_PROP(X),     table_prop(X)).
>>>>>>> 6fbb6dc8
"""
    version = "{%d, %d, %d}" % (spec.major, spec.minor, spec.revision)
    if version == '{8, 0, 0}': version = '{0, 8, 0}'
    print "version() -> %s." % (version)

    for m in methods: genLookupMethodName(m)
    print "lookup_method_name({_ClassId, _MethodId} = Id) -> exit({unknown_method_id, Id})."

    for c in spec.allClasses(): genLookupClassName(c)
    print "lookup_class_name(ClassId) -> exit({unknown_class_id, ClassId})."

    for m in methods: genMethodId(m)
    print "method_id(Name) -> exit({unknown_method_name, Name})."

    for m in methods: genMethodHasContent(m)
    print "method_has_content(Name) -> exit({unknown_method_name, Name})."

    for m in methods: genMethodIsSynchronous(m)
    print "is_method_synchronous(Name) -> exit({unknown_method_name, Name})."

    for m in methods: genMethodRecord(m)
    print "method_record(Name) -> exit({unknown_method_name, Name})."

    for m in methods: genMethodFieldNames(m)
    print "method_fieldnames(Name) -> exit({unknown_method_name, Name})."

    for m in methods: genDecodeMethodFields(m)
    print "decode_method_fields(Name, BinaryFields) ->"
    print "  rabbit_misc:frame_error(Name, BinaryFields)."

    for c in spec.allClasses(): genDecodeProperties(c)
    print "decode_properties(ClassId, _BinaryFields) -> exit({unknown_class_id, ClassId})."

    for m in methods: genEncodeMethodFields(m)
    print "encode_method_fields(Record) -> exit({unknown_method_name, element(1, Record)})."

    for c in spec.allClasses(): genEncodeProperties(c)
    print "encode_properties(Record) -> exit({unknown_properties_record, Record})."

    for (c,v,cls) in spec.constants: genLookupException(c,v,cls)
    print "lookup_amqp_exception(Code) ->"
    print "  rabbit_log:warning(\"Unknown AMQP error code '~p'~n\", [Code]),"
    print "  {true, ?INTERNAL_ERROR, <<\"INTERNAL_ERROR\">>}."

    for(c,v,cls) in spec.constants: genAmqpException(c,v,cls)
    print "amqp_exception(_Code) -> undefined."

def genHrl(spec):
    def fieldNameList(fields):
        return ', '.join([erlangize(f.name) for f in fields])

    def fieldNameListDefaults(fields):
        def fillField(field):
            result = erlangize(f.name)
            if field.defaultvalue != None:
                conv_fn = erlangDefaultValueTypeConvMap[type(field.defaultvalue)]
                result += ' = ' + conv_fn(field.defaultvalue)
            return result
        return ', '.join([fillField(f) for f in fields])

    methods = spec.allMethods()

    printFileHeader()
    print "-define(PROTOCOL_PORT, %d)." % (spec.port)

    for (c,v,cls) in spec.constants:
        print "-define(%s, %s)." % (erlangConstantName(c), v)

    print "%% Method field records."
    for m in methods:
        print "-record(%s, {%s})." % (m.erlangName(), fieldNameListDefaults(m.arguments))

    print "%% Class property records."
    for c in spec.allClasses():
        print "-record('P_%s', {%s})." % (erlangize(c.name), fieldNameList(c.fields))


def generateErl(specPath):
    genErl(AmqpSpec(specPath))

def generateHrl(specPath):
    genHrl(AmqpSpec(specPath))

if __name__ == "__main__":
    do_main_dict({"header": generateHrl,
                  "body": generateErl})
<|MERGE_RESOLUTION|>--- conflicted
+++ resolved
@@ -227,13 +227,8 @@
                 print "  {F%s, R%s} = {P%s =/= 0, R%s}," % \
                     (i, str(field.index + 1), i, i)
             else:
-<<<<<<< HEAD
-                print "  {F%s, R%s} = if P%s =:= 0 -> {undefined, R%s}; true -> ?%s_PROP(R%s, L%s, V%s, X%s) end," % \
+                print "  {F%s, R%s} = if P%s =:= 0 -> {undefined, R%s}; true -> ?%s_VAL(R%s, L%s, V%s, X%s) end," % \
                     (i, str(field.index + 1), i, i, erlType(field.domain).upper(), i, i, i, i)
-=======
-                print "  {F%s, R%s} = if P%s =:= 0 -> {undefined, R%s}; true -> %s_val(R%s) end," % \
-                    (i, str(field.index + 1), i, i, erlType(field.domain), i)
->>>>>>> 6fbb6dc8
 
         if len(c.fields) == 0:
             print "decode_properties(%d, <<>>) ->" % (c.index,)
@@ -434,78 +429,57 @@
         _                   -> exit(method_field_shortstr_overflow)
     end.
 
-<<<<<<< HEAD
--define(SHORTSTR_PROP(R, L, V, X),
+-define(SHORTSTR_VAL(R, L, V, X),
         begin
             <<L:8/unsigned, V:L/binary, X/binary>> = R,
             {V, X}
         end).
 
--define(LONGSTR_PROP(R, L, V, X),
+-define(LONGSTR_VAL(R, L, V, X),
         begin
             <<L:32/unsigned, V:L/binary, X/binary>> = R,
             {V, X}
         end).
 
--define(SHORT_PROP(R, L, V, X),
+-define(SHORT_VAL(R, L, V, X),
         begin
             <<V:8/unsigned, X/binary>> = R,
             {V, X}
         end).
 
--define(LONG_PROP(R, L, V, X),
+-define(LONG_VAL(R, L, V, X),
         begin
             <<V:32/unsigned, X/binary>> = R,
             {V, X}
         end).
 
--define(LONGLONG_PROP(R, L, V, X),
+-define(LONGLONG_VAL(R, L, V, X),
         begin
             <<V:64/unsigned, X/binary>> = R,
             {V, X}
         end).
 
--define(OCTET_PROP(R, L, V, X),
+-define(OCTET_VAL(R, L, V, X),
         begin
             <<V:8/unsigned, X/binary>> = R,
             {V, X}
         end).
 
--define(TABLE_PROP(R, L, V, X),
+-define(TABLE_VAL(R, L, V, X),
         begin
             <<L:32/unsigned, V:L/binary, X/binary>> = R,
             {rabbit_binary_parser:parse_table(V), X}
         end).
 
--define(TIMESTAMP_PROP(R, L, V, X),
+-define(TIMESTAMP_VAL(R, L, V, X),
         begin
             <<V:64/unsigned, X/binary>> = R,
             {V, X}
         end).
-=======
+
 %% use of these functions by the codec depends on the protocol spec
 -compile({nowarn_unused_function,
-          [{shortstr_val, 1}, {longstr_val, 1},
-           {short_val, 1}, {long_val, 1}, {longlong_val, 1},
-           {octet_val, 1}, {table_val, 1}, {timestamp_val, 1},
-           {shortstr_prop, 1}, {longstr_prop, 1}, {table_prop, 1}]}).
-
-shortstr_val(<<L:8/unsigned, S:L/binary, X/binary>>) -> {S, X}.
-
-longstr_val(<<L:32/unsigned, S:L/binary, X/binary>>) -> {S, X}.
-
-short_val(<<I:8/unsigned, X/binary>>) -> {I, X}.
-
-long_val(<<I:32/unsigned, X/binary>>) -> {I, X}.
-
-longlong_val(<<I:64/unsigned, X/binary>>) -> {I, X}.
-
-octet_val(<<I:8/unsigned, X/binary>>) -> {I, X}.
-
-table_val(<<L:32/unsigned, T:L/binary, X/binary>>) ->
-    {rabbit_binary_parser:parse_table(T), X}.
-
-timestamp_val(<<I:64/unsigned, X/binary>>) -> {I, X}.
+         [{shortstr_prop, 1}, {longstr_prop, 1}, {table_prop, 1}]}).
 
 shortstr_prop(S) ->
     L = size(S),
@@ -529,7 +503,6 @@
 -define(LONGLONG_PROP(X),  <<X:64/unsigned>>).
 -define(TIMESTAMP_PROP(X), <<X:64/unsigned>>).
 -define(TABLE_PROP(X),     table_prop(X)).
->>>>>>> 6fbb6dc8
 """
     version = "{%d, %d, %d}" % (spec.major, spec.minor, spec.revision)
     if version == '{8, 0, 0}': version = '{0, 8, 0}'
