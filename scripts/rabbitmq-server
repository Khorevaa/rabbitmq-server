--- conflicted
+++ resolved
@@ -57,11 +57,7 @@
 [ "x" = "x$RABBITMQ_NODENAME" ] && RABBITMQ_NODENAME=${NODENAME}
 [ "x" = "x$RABBITMQ_SERVER_ERL_ARGS" ] && RABBITMQ_SERVER_ERL_ARGS=${SERVER_ERL_ARGS}
 [ "x" = "x$RABBITMQ_CLUSTER_CONFIG_FILE" ] && RABBITMQ_CLUSTER_CONFIG_FILE=${CLUSTER_CONFIG_FILE}
-<<<<<<< HEAD
-[ "x" = "x$RABBITMQ_LOAD_PATH" ] && RABBITMQ_LOAD_PATH="`dirname $0`/../ebin"
-=======
 [ "x" = "x$RABBITMQ_CONFIG_FILE" ] && RABBITMQ_CONFIG_FILE=${CONFIG_FILE}
->>>>>>> 29037546
 [ "x" = "x$RABBITMQ_LOG_BASE" ] && RABBITMQ_LOG_BASE=${LOG_BASE}
 [ "x" = "x$RABBITMQ_MNESIA_BASE" ] && RABBITMQ_MNESIA_BASE=${MNESIA_BASE}
 [ "x" = "x$RABBITMQ_SERVER_START_ARGS" ] && RABBITMQ_SERVER_START_ARGS=${SERVER_START_ARGS}
@@ -128,12 +124,6 @@
     -os_mon start_cpu_sup true \
     -os_mon start_disksup false \
     -os_mon start_memsup false \
-<<<<<<< HEAD
-    -os_mon start_os_sup false \
-    -os_mon memsup_system_only true \
-    -os_mon system_memory_high_watermark 0.8 \
-=======
->>>>>>> 29037546
     -mnesia dir "\"${RABBITMQ_MNESIA_DIR}\"" \
     -mnesia dump_log_write_threshold 10000 \
     ${RABBITMQ_CLUSTER_CONFIG_OPTION} \
