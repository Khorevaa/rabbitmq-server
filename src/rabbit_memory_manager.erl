%%   The contents of this file are subject to the Mozilla Public License
%%   Version 1.1 (the "License"); you may not use this file except in
%%   compliance with the License. You may obtain a copy of the License at
%%   http://www.mozilla.org/MPL/
%%
%%   Software distributed under the License is distributed on an "AS IS"
%%   basis, WITHOUT WARRANTY OF ANY KIND, either express or implied. See the
%%   License for the specific language governing rights and limitations
%%   under the License.
%%
%%   The Original Code is RabbitMQ.
%%
%%   The Initial Developers of the Original Code are LShift Ltd,
%%   Cohesive Financial Technologies LLC, and Rabbit Technologies Ltd.
%%
%%   Portions created before 22-Nov-2008 00:00:00 GMT by LShift Ltd,
%%   Cohesive Financial Technologies LLC, or Rabbit Technologies Ltd
%%   are Copyright (C) 2007-2008 LShift Ltd, Cohesive Financial
%%   Technologies LLC, and Rabbit Technologies Ltd.
%%
%%   Portions created by LShift Ltd are Copyright (C) 2007-2009 LShift
%%   Ltd. Portions created by Cohesive Financial Technologies LLC are
%%   Copyright (C) 2007-2009 Cohesive Financial Technologies
%%   LLC. Portions created by Rabbit Technologies Ltd are Copyright
%%   (C) 2007-2009 Rabbit Technologies Ltd.
%%
%%   All Rights Reserved.
%%
%%   Contributor(s): ______________________________________.
%%

-module(rabbit_memory_manager).

-behaviour(gen_server2).

-export([start_link/0]).

-export([init/1, handle_call/3, handle_cast/2, handle_info/2,
         terminate/2, code_change/3]).

-export([register/5, report_memory/3, info/0, oppress/1, liberate/1,
         conserve_memory/2]).

-define(TOTAL_TOKENS, 10000000).
-define(THRESHOLD_MULTIPLIER, 0.05).
-define(THRESHOLD_OFFSET, ?TOTAL_TOKENS * ?THRESHOLD_MULTIPLIER).

-define(SERVER, ?MODULE).

%%----------------------------------------------------------------------------

-ifdef(use_specs).

-spec(start_link/0 :: () ->
              ({'ok', pid()} | 'ignore' | {'error', any()})).
-spec(register/5 :: (pid(), boolean(), atom(), atom(), list()) -> 'ok').
<<<<<<< HEAD
-spec(report_memory/3 :: (pid(), non_neg_integer(), bool()) -> 'ok').
-spec(oppress/1 :: (pid()) -> 'ok').
-spec(liberate/1 :: (pid()) -> 'ok').
=======
-spec(report_memory/3 :: (pid(), non_neg_integer(), boolean()) -> 'ok').
>>>>>>> e1c21592
-spec(info/0 :: () -> [{atom(), any()}]).
-spec(conserve_memory/2 :: (pid(), bool()) -> 'ok').

-endif.

%%----------------------------------------------------------------------------

-record(state, { available_tokens,
                 processes,
                 callbacks,
                 tokens_per_byte,
                 hibernate,
                 oppressive_pins,
                 unoppressable,
                 alarmed
               }).

%% Token-credit based memory management

%% Start off by working out the amount of memory available in the
%% system (RAM). Then, work out how many tokens each byte corresponds
%% to. This is the tokens_per_byte field. When a process registers, it
%% must provide an M-F-A triple to a function that needs one further
%% argument, which is the new mode. This will either be 'liberated' or
%% 'oppressed'.
%%
%% Processes then report their own memory usage, in bytes, and the
%% manager takes care of the rest.
%%
%% There are a finite number of tokens in the system. These are
%% allocated to processes as the processes report their memory
%% usage. We keep track of processes which have hibernated. When a
%% process reports memory use which can't be satisfied by the
%% available tokens, we try and oppress processes first from the
%% hibernated group. The hibernated group is a simple queue, and so is
%% implicitly sorted by the order in which processes were added to the
%% queue. This means that when removing from the queue, we evict the
%% sleepiest (and most passive) pid first.
%%
%% If the reported memory use still can't be satisfied after
%% oppressing everyone from those two groups (and note that we check
%% first whether or not oppressing them would make available enough
%% tokens to satisfy the reported use rather than just oppressing all
%% those processes and then going "whoops, didn't help after all"),
%% then we oppress the reporting process. When a process registers, it
%% can declare itself "unoppressable". If a process is unoppressable
%% then it will not be oppressed as a result of other processes
%% needing more tokens. However, if it itself needs additional tokens
%% which aren't available then it is still oppressed as before. This
%% feature is only used by the disk_queue, because if the disk queue
%% is not being used, and hibernates, and then memory pressure gets
%% tight, the disk_queue would typically be one of the first processes
%% to be oppressed (sent to disk_only mode), which cripples
%% performance. Thus by setting it unoppressable, it is only possible
%% for the disk_queue to be oppressed when it is active and attempting
%% to increase its memory allocation.
%%
%% If a process has been oppressed, it continues making memory
%% reports, as if it was liberated. As soon as a reported amount of
%% memory can be satisfied (and this can include oppressing other
%% processes in the way described above), *and* the number of
%% available tokens has changed by ?THRESHOLD_MULTIPLIER since the
%% processes was oppressed, it will be liberated. This later condition
%% prevents processes from continually oppressing each other if they
%% themselves can be liberated by oppressing other processes.
%%
%% Note that the hibernate group can get very out of date. This is
%% fine, and somewhat unavoidable given the absence of useful APIs for
%% queues. Thus we allow them to get out of date (processes will be
%% left in there when they change groups, duplicates can appear, dead
%% processes are not pruned etc etc etc), and when we go through the
%% groups, summing up their allocated tokens, we tidy up at that
%% point.
%%
%% A liberated process, which is reporting a smaller amount of RAM
%% than its last report will remain liberated. A liberated process
%% that is busy but consuming an unchanging amount of RAM will never
%% be oppressed.

%% Specific notes as applied to queues and the disk_queue:
%%
%% The disk_queue is managed in the same way as queues. This means
%% that a queue that has gone back to mixed mode after being in disk
%% mode now has its messages counted twice as they are counted both in
%% the report made by the queue (even though they may not yet be in
%% RAM (though see the prefetcher)) and also by the disk_queue. Thus
%% the amount of available RAM must be higher when going disk -> mixed
%% than when going mixed -> disk. This is fairly sensible as it
%% reduces the risk of any oscillations occurring.
%%
%% The queue process deliberately reports 4 times its estimated RAM
%% usage, and the disk_queue 2.5 times. In practise, this seems to
%% work well. Note that we are deliberately running out of tokes a
%% little early because of the fact that the mixed -> disk transition
%% can transiently eat a lot of memory and take some time (flushing a
%% few million messages to disk is never going to be instantaneous).

start_link() ->
    gen_server2:start_link({local, ?SERVER}, ?MODULE, [], []).

register(Pid, Unoppressable, Module, Function, Args) ->
    gen_server2:cast(?SERVER, {register, Pid, Unoppressable,
                               Module, Function, Args}).

oppress(Pid) ->
    gen_server2:call(?SERVER, {oppress, Pid}).

liberate(Pid) ->
    gen_server2:call(?SERVER, {liberate, Pid}).

report_memory(Pid, Memory, Hibernating) ->
    gen_server2:cast(?SERVER, {report_memory, Pid, Memory, Hibernating}).

info() ->
    gen_server2:call(?SERVER, info).

conserve_memory(_Pid, Conserve) ->
    gen_server2:pcast(?SERVER, 9, {conserve_memory, Conserve}).

%%----------------------------------------------------------------------------

init([]) ->
    process_flag(trap_exit, true),
    rabbit_alarm:register(self(), {?MODULE, conserve_memory, []}),
    {MemTotal, MemUsed, _BigProc} = memsup:get_memory_data(),
    MemAvail = MemTotal - MemUsed,
    TPB = if MemAvail == 0 -> 0;
             true -> ?TOTAL_TOKENS / MemAvail
          end,
    {ok, #state { available_tokens    = ?TOTAL_TOKENS,
                  processes           = dict:new(),
                  callbacks           = dict:new(),
                  tokens_per_byte     = TPB,
                  hibernate           = queue:new(),
                  unoppressable       = sets:new(),
                  oppressive_pins     = sets:new(),
                  alarmed             = false
                }}.

handle_call({oppress, Pid}, _From,
            State = #state { processes        = Procs,
                             callbacks        = Callbacks,
                             available_tokens = Avail,
                             oppressive_pins  = Pins }) ->
    State1 =
        case sets:is_element(Pid, Pins) of
            true -> State;
            false ->
                State2 = State #state { oppressive_pins =
                                        sets:add_element(Pid, Pins) },
                case find_process(Pid, Procs) of
                    {libre, OAlloc, _OActivity} ->
                        %% Store 0 here. This simulates the process
                        %% being oppressed when there is no memory
                        %% available, which is sensible as it
                        %% encourages the process to be liberated when
                        %% the pin goes away, assuming there is memory
                        %% available. And if there isn't memory
                        %% available then it will stay oppressed which
                        %% is the right thing.
                        Procs1 = 
                            set_process_mode(Procs, Callbacks, Pid, oppressed,
                                             {oppressed, 0}),
                        State2 #state { processes = Procs1,
                                        available_tokens = Avail + OAlloc };
                    {oppressed, _OrigAvail} ->
                        State2
                end
        end,
    {reply, ok, State1};

handle_call({liberate, Pid}, _From,
            State = #state { oppressive_pins = Pins }) ->
    {reply, ok, State #state { oppressive_pins = sets:del_element(Pid, Pins) }};

handle_call(info, _From, State) ->
    State1 = #state { available_tokens = Avail,
                      processes        = Procs,
                      hibernate        = Sleepy,
                      oppressive_pins  = Pins,
                      unoppressable    = Unoppressable } =
        free_upto(undefined, 1 + ?TOTAL_TOKENS, State), %% just tidy
    {reply, [{ available_tokens,        Avail                       },
             { processes,               dict:to_list(Procs)         },
             { hibernated_processes,    queue:to_list(Sleepy)       },
             { oppressive_pins,         sets:to_list(Pins)          },
             { unoppressable_processes, sets:to_list(Unoppressable) }], State1}.

handle_cast({report_memory, Pid, Memory, Hibernating},
            State = #state { processes        = Procs,
                             available_tokens = Avail,
                             callbacks = Callbacks,
                             oppressive_pins = Pins,
                             tokens_per_byte = TPB,
                             alarmed = Alarmed }) ->
    Req = rabbit_misc:ceil(TPB * Memory),
    LibreActivity = if Hibernating -> hibernate;
                       true -> active
                    end,
    {StateN = #state { hibernate = Sleepy }, ActivityNew} =
        case find_process(Pid, Procs) of
            {libre, OAlloc, _OActivity} ->
                Avail1 = Avail + OAlloc,
                State1 = #state { available_tokens = Avail2,
                                  processes = Procs1 }
                    = free_upto(Pid, Req,
                                State #state { available_tokens = Avail1 }),
                case Req > Avail2 of
                    true -> %% nowt we can do, oppress the process
                        Procs2 =
                            set_process_mode(Procs1, Callbacks, Pid, oppressed,
                                             {oppressed, Avail2}),
                        {State1 #state { processes = Procs2 }, oppressed};
                    false -> %% keep liberated
                        {State1 #state
                         { processes =
                           dict:store(Pid, {libre, Req, LibreActivity}, Procs1),
                           available_tokens = Avail2 - Req },
                         LibreActivity}
                end;
            {oppressed, OrigAvail} ->
<<<<<<< HEAD
                case Alarmed orelse Hibernating orelse
                    sets:is_element(Pid, Pins) orelse
                    (Avail > (OrigAvail - ?THRESHOLD_OFFSET) andalso
                     Avail < (OrigAvail + ?THRESHOLD_OFFSET)) of
=======
                case Req > 0 andalso
                    ( Alarmed orelse Hibernating orelse
                      (Avail > (OrigAvail - ?THRESHOLD_OFFSET) andalso
                       Avail < (OrigAvail + ?THRESHOLD_OFFSET)) ) of
>>>>>>> e1c21592
                    true ->
                        {State, oppressed};
                    false ->
                        State1 = #state { available_tokens = Avail1,
                                          processes = Procs1 } =
                            free_upto(Pid, Req, State),
                        case Req > Avail1 of
                            true ->
                                %% not enough space, so stay oppressed
                                {State1, oppressed};
                            false -> %% can liberate the process
                                Procs2 = set_process_mode(
                                           Procs1, Callbacks, Pid, liberated,
                                           {libre, Req, LibreActivity}),
                                {State1 #state {
                                   processes = Procs2,
                                   available_tokens = Avail1 - Req },
                                 LibreActivity}
                        end
                end
        end,
    StateN1 =
        case ActivityNew of
            active    -> StateN;
            oppressed -> StateN;
            hibernate ->
                StateN #state { hibernate = queue:in(Pid, Sleepy) }
        end,
    {noreply, StateN1};

handle_cast({register, Pid, IsUnoppressable, Module, Function, Args},
            State = #state { callbacks = Callbacks,
                             unoppressable = Unoppressable }) ->
    _MRef = erlang:monitor(process, Pid),
    Unoppressable1 = case IsUnoppressable of
                         true -> sets:add_element(Pid, Unoppressable);
                         false -> Unoppressable
                     end,
    {noreply, State #state { callbacks = dict:store
                             (Pid, {Module, Function, Args}, Callbacks),
                             unoppressable = Unoppressable1
                           }};

handle_cast({conserve_memory, Conserve}, State) ->
    {noreply, State #state { alarmed = Conserve }}.

handle_info({'DOWN', _MRef, process, Pid, _Reason},
            State = #state { available_tokens = Avail,
                             processes        = Procs,
                             callbacks        = Callbacks }) ->
    State1 = State #state { processes = dict:erase(Pid, Procs),
                            callbacks = dict:erase(Pid, Callbacks) },
    {noreply, case find_process(Pid, Procs) of
                  {oppressed, _OrigReq} ->
                      State1;
                  {libre, Alloc, _Activity} ->
                      State1 #state { available_tokens = Avail + Alloc }
              end};
handle_info({'EXIT', _Pid, Reason}, State) ->
    {stop, Reason, State};
handle_info(_Info, State) ->
    {noreply, State}.

terminate(_Reason, State) ->
    State.

code_change(_OldVsn, State, _Extra) ->
    {ok, State}.

%%----------------------------------------------------------------------------

find_process(Pid, Procs) ->
    case dict:find(Pid, Procs) of
        {ok, Value} -> Value;
        error       -> {oppressed, 0}
    end.

set_process_mode(Procs, Callbacks, Pid, Mode, Record) ->
    {Module, Function, Args} = dict:fetch(Pid, Callbacks),
    ok = erlang:apply(Module, Function, Args ++ [Mode]),
    dict:store(Pid, Record, Procs).

tidy_and_sum_sleepy(IgnorePids, Sleepy, Procs) ->
    tidy_and_sum(hibernate, Procs, fun queue:out/1,
                 fun (Pid, _Alloc, Queue) -> queue:in(Pid, Queue) end,
                 IgnorePids, Sleepy, queue:new(), 0).

tidy_and_sum(AtomExpected, Procs, Generator, Consumer, DupCheckSet,
             GenInit, ConInit, AllocAcc) ->
    case Generator(GenInit) of
        {empty, _GetInit} -> {ConInit, AllocAcc};
        {{value, Pid}, GenInit1} ->
            {DupCheckSet1, ConInit1, AllocAcc1} =
                case sets:is_element(Pid, DupCheckSet) of
                    true ->
                        {DupCheckSet, ConInit, AllocAcc};
                    false ->
                        case find_process(Pid, Procs) of
                            {libre, Alloc, AtomExpected} ->
                                {sets:add_element(Pid, DupCheckSet),
                                 Consumer(Pid, Alloc, ConInit),
                                 Alloc + AllocAcc};
                            _ ->
                                {DupCheckSet, ConInit, AllocAcc}
                        end
                end,
            tidy_and_sum(AtomExpected, Procs, Generator, Consumer,
                         DupCheckSet1, GenInit1, ConInit1, AllocAcc1)
    end.

free_upto_sleepy(IgnorePids, Callbacks, Sleepy, Procs, Req, Avail) ->
    free_from(Callbacks,
              fun(Procs1, Sleepy1, SleepyAcc) ->
                      case queue:out(Sleepy1) of
                          {empty, _Sleepy2} ->
                              empty;
                          {{value, Pid}, Sleepy2} ->
                              case sets:is_element(Pid, IgnorePids) of
                                  true  -> {skip, Sleepy2,
                                            queue:in(Pid, SleepyAcc)};
                                  false -> {libre, Alloc, hibernate} =
                                               dict:fetch(Pid, Procs1),
                                           {value, Sleepy2, Pid, Alloc}
                              end
                      end
              end, fun queue:join/2, Procs, Sleepy, queue:new(), Req, Avail).

free_from(
  Callbacks, Transformer, BaseCase, Procs, DestroyMe, CreateMe, Req, Avail) ->
    case Transformer(Procs, DestroyMe, CreateMe) of
        empty ->
            {CreateMe, Procs, Req};
        {skip, DestroyMe1, CreateMe1} ->
            free_from(Callbacks, Transformer, BaseCase, Procs, DestroyMe1,
                      CreateMe1, Req, Avail);
        {value, DestroyMe1, Pid, Alloc} ->
            Procs1 = set_process_mode(
                       Procs, Callbacks, Pid, oppressed, {oppressed, Avail}),
            Req1 = Req - Alloc,
            case Req1 > 0 of
                true -> free_from(Callbacks, Transformer, BaseCase, Procs1,
                                  DestroyMe1, CreateMe, Req1, Avail);
                false -> {BaseCase(DestroyMe1, CreateMe), Procs1, Req1}
            end
    end.

free_upto(Pid, Req, State = #state { available_tokens = Avail,
                                     processes        = Procs,
                                     callbacks        = Callbacks,
                                     hibernate        = Sleepy,
                                     unoppressable    = Unoppressable })
  when Req > Avail ->
    Unoppressable1 = sets:add_element(Pid, Unoppressable),
    {Sleepy1, SleepySum} = tidy_and_sum_sleepy(Unoppressable1, Sleepy, Procs),
    case Req > Avail + SleepySum of
        true -> %% not enough in sleepy, just return tidied state
            State #state { hibernate = Sleepy1 };
        false -> 
            %% ReqRem will be <= 0 because it's likely we'll have
            %% freed more than we need, thus Req - ReqRem is total
            %% freed
            {Sleepy2, Procs1, ReqRem} =
                free_upto_sleepy(Unoppressable1, Callbacks,
                                 Sleepy1, Procs, Req, Avail),
            State #state { available_tokens = Avail + (Req - ReqRem),
                           processes        = Procs1,
                           hibernate        = Sleepy2 }
    end;
free_upto(_Pid, _Req, State) ->
    State.<|MERGE_RESOLUTION|>--- conflicted
+++ resolved
@@ -54,13 +54,9 @@
 -spec(start_link/0 :: () ->
               ({'ok', pid()} | 'ignore' | {'error', any()})).
 -spec(register/5 :: (pid(), boolean(), atom(), atom(), list()) -> 'ok').
-<<<<<<< HEAD
 -spec(report_memory/3 :: (pid(), non_neg_integer(), bool()) -> 'ok').
 -spec(oppress/1 :: (pid()) -> 'ok').
 -spec(liberate/1 :: (pid()) -> 'ok').
-=======
--spec(report_memory/3 :: (pid(), non_neg_integer(), boolean()) -> 'ok').
->>>>>>> e1c21592
 -spec(info/0 :: () -> [{atom(), any()}]).
 -spec(conserve_memory/2 :: (pid(), bool()) -> 'ok').
 
@@ -282,17 +278,11 @@
                          LibreActivity}
                 end;
             {oppressed, OrigAvail} ->
-<<<<<<< HEAD
-                case Alarmed orelse Hibernating orelse
-                    sets:is_element(Pid, Pins) orelse
-                    (Avail > (OrigAvail - ?THRESHOLD_OFFSET) andalso
-                     Avail < (OrigAvail + ?THRESHOLD_OFFSET)) of
-=======
                 case Req > 0 andalso
                     ( Alarmed orelse Hibernating orelse
+                      sets:is_element(Pid, Pins) orelse
                       (Avail > (OrigAvail - ?THRESHOLD_OFFSET) andalso
                        Avail < (OrigAvail + ?THRESHOLD_OFFSET)) ) of
->>>>>>> e1c21592
                     true ->
                         {State, oppressed};
                     false ->
