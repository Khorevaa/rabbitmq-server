--- conflicted
+++ resolved
@@ -36,13 +36,9 @@
 -behaviour(gen_server2).
 
 -export([start_link/0,
-<<<<<<< HEAD
-         deliver/5]).
-=======
          deliver/2,
          match_bindings/2,
          match_routing_key/2]).
->>>>>>> 29037546
 
 -export([init/1, handle_call/3, handle_cast/2, handle_info/2,
          terminate/2, code_change/3]).
