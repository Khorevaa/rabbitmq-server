%%   The contents of this file are subject to the Mozilla Public License
%%   Version 1.1 (the "License"); you may not use this file except in
%%   compliance with the License. You may obtain a copy of the License at
%%   http://www.mozilla.org/MPL/
%%
%%   Software distributed under the License is distributed on an "AS IS"
%%   basis, WITHOUT WARRANTY OF ANY KIND, either express or implied. See the
%%   License for the specific language governing rights and limitations
%%   under the License.
%%
%%   The Original Code is RabbitMQ.
%%
%%   The Initial Developers of the Original Code are LShift Ltd,
%%   Cohesive Financial Technologies LLC, and Rabbit Technologies Ltd.
%%
%%   Portions created before 22-Nov-2008 00:00:00 GMT by LShift Ltd,
%%   Cohesive Financial Technologies LLC, or Rabbit Technologies Ltd
%%   are Copyright (C) 2007-2008 LShift Ltd, Cohesive Financial
%%   Technologies LLC, and Rabbit Technologies Ltd.
%%
%%   Portions created by LShift Ltd are Copyright (C) 2007-2010 LShift
%%   Ltd. Portions created by Cohesive Financial Technologies LLC are
%%   Copyright (C) 2007-2010 Cohesive Financial Technologies
%%   LLC. Portions created by Rabbit Technologies Ltd are Copyright
%%   (C) 2007-2010 Rabbit Technologies Ltd.
%%
%%   All Rights Reserved.
%%
%%   Contributor(s): ______________________________________.
%%

-module(rabbit_channel).
-include("rabbit_framing.hrl").
-include("rabbit.hrl").

-behaviour(gen_server2).

-export([start_link/6, do/2, do/3, shutdown/1]).
-export([send_command/2, deliver/4, conserve_memory/2, flushed/2]).
-export([list/0, info_keys/0, info/1, info/2, info_all/0, info_all/1]).

-export([flow_timeout/2]).

-export([init/1, terminate/2, code_change/3,
         handle_call/3, handle_cast/2, handle_info/2, handle_pre_hibernate/1]).

-record(ch, {state, channel, reader_pid, writer_pid, limiter_pid,
             transaction_id, tx_participants, next_tag,
             uncommitted_ack_q, unacked_message_q,
             username, virtual_host, most_recently_declared_queue,
             consumer_mapping, blocking, queue_collector_pid, flow}).

-record(flow, {server, client, pending}).

-define(MAX_PERMISSION_CACHE_SIZE, 12).
-define(FLOW_OK_TIMEOUT, 10000). %% 10 seconds

-define(INFO_KEYS,
        [pid,
         connection,
         number,
         user,
         vhost,
         transactional,
         consumer_count,
         messages_unacknowledged,
         acks_uncommitted,
         prefetch_count]).

%%----------------------------------------------------------------------------

-ifdef(use_specs).

-type(ref() :: any()).

-spec(start_link/6 ::
      (channel_number(), pid(), pid(), username(), vhost(), pid()) -> pid()).
-spec(do/2 :: (pid(), amqp_method_record()) -> 'ok').
-spec(do/3 :: (pid(), amqp_method_record(), maybe(content())) -> 'ok').
-spec(shutdown/1 :: (pid()) -> 'ok').
-spec(send_command/2 :: (pid(), amqp_method()) -> 'ok').
-spec(deliver/4 :: (pid(), ctag(), boolean(), qmsg()) -> 'ok').
-spec(conserve_memory/2 :: (pid(), boolean()) -> 'ok').
-spec(flushed/2 :: (pid(), pid()) -> 'ok').
-spec(flow_timeout/2 :: (pid(), ref()) -> 'ok').
-spec(list/0 :: () -> [pid()]).
-spec(info_keys/0 :: () -> [info_key()]).
-spec(info/1 :: (pid()) -> [info()]).
-spec(info/2 :: (pid(), [info_key()]) -> [info()]).
-spec(info_all/0 :: () -> [[info()]]).
-spec(info_all/1 :: ([info_key()]) -> [[info()]]).

-endif.

%%----------------------------------------------------------------------------

start_link(Channel, ReaderPid, WriterPid, Username, VHost, CollectorPid) ->
    {ok, Pid} = gen_server2:start_link(
                  ?MODULE, [Channel, ReaderPid, WriterPid,
                            Username, VHost, CollectorPid], []),
    Pid.

do(Pid, Method) ->
    do(Pid, Method, none).

do(Pid, Method, Content) ->
    gen_server2:cast(Pid, {method, Method, Content}).

shutdown(Pid) ->
    gen_server2:cast(Pid, terminate).

send_command(Pid, Msg) ->
    gen_server2:cast(Pid,  {command, Msg}).

deliver(Pid, ConsumerTag, AckRequired, Msg) ->
    gen_server2:cast(Pid, {deliver, ConsumerTag, AckRequired, Msg}).

conserve_memory(Pid, Conserve) ->
    gen_server2:pcast(Pid, 8, {conserve_memory, Conserve}).

flushed(Pid, QPid) ->
    gen_server2:cast(Pid, {flushed, QPid}).

flow_timeout(Pid, Ref) ->
    gen_server2:pcast(Pid, 7, {flow_timeout, Ref}).

list() ->
    pg_local:get_members(rabbit_channels).

info_keys() -> ?INFO_KEYS.

info(Pid) ->
    gen_server2:pcall(Pid, 9, info, infinity).

info(Pid, Items) ->
    case gen_server2:pcall(Pid, 9, {info, Items}, infinity) of
        {ok, Res}      -> Res;
        {error, Error} -> throw(Error)
    end.

info_all() ->
    rabbit_misc:filter_exit_map(fun (C) -> info(C) end, list()).

info_all(Items) ->
    rabbit_misc:filter_exit_map(fun (C) -> info(C, Items) end, list()).

%%---------------------------------------------------------------------------

init([Channel, ReaderPid, WriterPid, Username, VHost, CollectorPid]) ->
    process_flag(trap_exit, true),
    link(WriterPid),
    ok = pg_local:join(rabbit_channels, self()),
    {ok, #ch{state                   = starting,
             channel                 = Channel,
             reader_pid              = ReaderPid,
             writer_pid              = WriterPid,
             limiter_pid             = undefined,
             transaction_id          = none,
             tx_participants         = sets:new(),
             next_tag                = 1,
             uncommitted_ack_q       = queue:new(),
             unacked_message_q       = queue:new(),
             username                = Username,
             virtual_host            = VHost,
             most_recently_declared_queue = <<>>,
             consumer_mapping        = dict:new(),
             blocking                = dict:new(),
             queue_collector_pid     = CollectorPid,
             flow                    = #flow{server = true, client = true,
                                             pending = none}},
     hibernate,
     {backoff, ?HIBERNATE_AFTER_MIN, ?HIBERNATE_AFTER_MIN, ?DESIRED_HIBERNATE}}.

handle_call(info, _From, State) ->
    reply(infos(?INFO_KEYS, State), State);

handle_call({info, Items}, _From, State) ->
    try
        reply({ok, infos(Items, State)}, State)
    catch Error -> reply({error, Error}, State)
    end;

handle_call(_Request, _From, State) ->
    noreply(State).

handle_cast({method, Method, Content}, State) ->
    try handle_method(Method, Content, State) of
        {reply, Reply, NewState} ->
            ok = rabbit_writer:send_command(NewState#ch.writer_pid, Reply),
            noreply(NewState);
        {noreply, NewState} ->
            noreply(NewState);
        stop ->
            {stop, normal, State#ch{state = terminating}}
    catch
        exit:Reason = #amqp_error{} ->
            MethodName = rabbit_misc:method_record_type(Method),
            {stop, normal, terminating(Reason#amqp_error{method = MethodName},
                                       State)};
        exit:normal ->
            {stop, normal, State};
        _:Reason ->
            {stop, {Reason, erlang:get_stacktrace()}, State}
    end;

handle_cast({flushed, QPid}, State) ->
    {noreply, queue_blocked(QPid, State)};

handle_cast(terminate, State) ->
    {stop, normal, State};

handle_cast({command, Msg}, State = #ch{writer_pid = WriterPid}) ->
    ok = rabbit_writer:send_command(WriterPid, Msg),
    noreply(State);

handle_cast({deliver, ConsumerTag, AckRequired, Msg},
            State = #ch{writer_pid = WriterPid,
                        next_tag = DeliveryTag}) ->
    State1 = lock_message(AckRequired, {DeliveryTag, ConsumerTag, Msg}, State),
    ok = internal_deliver(WriterPid, true, ConsumerTag, DeliveryTag, Msg),
    noreply(State1#ch{next_tag = DeliveryTag + 1});

handle_cast({conserve_memory, true}, State = #ch{state = starting}) ->
    noreply(State);
handle_cast({conserve_memory, false}, State = #ch{state = starting}) ->
    ok = rabbit_writer:send_command(State#ch.writer_pid, #'channel.open_ok'{}),
    noreply(State#ch{state = running});
handle_cast({conserve_memory, Conserve}, State = #ch{state = running}) ->
    flow_control(not Conserve, State);
handle_cast({conserve_memory, _Conserve}, State) ->
    noreply(State);

handle_cast({flow_timeout, Ref},
            State = #ch{flow = #flow{client = Flow, pending = {Ref, _TRef}}}) ->
    {stop, normal, terminating(
                     rabbit_misc:amqp_error(
                       precondition_failed,
                       "timeout waiting for channel.flow_ok{active=~w}",
                       [not Flow], none), State)};
handle_cast({flow_timeout, _Ref}, State) ->
    {noreply, State}.

handle_info({'EXIT', WriterPid, Reason = {writer, send_failed, _Error}},
            State = #ch{writer_pid = WriterPid}) ->
    State#ch.reader_pid ! {channel_exit, State#ch.channel, Reason},
    {stop, normal, State};
handle_info({'EXIT', _Pid, Reason}, State) ->
    {stop, Reason, State};
handle_info({'DOWN', _MRef, process, QPid, _Reason}, State) ->
    {noreply, queue_blocked(QPid, State)}.

handle_pre_hibernate(State) ->
    ok = clear_permission_cache(),
    {hibernate, State}.

terminate(_Reason, State = #ch{state = terminating}) ->
    terminate(State);

terminate(Reason, State) ->
    Res = rollback_and_notify(State),
    case Reason of
        normal -> ok = Res;
        _      -> ok
    end,
    terminate(State).

code_change(_OldVsn, State, _Extra) ->
    {ok, State}.

%%---------------------------------------------------------------------------

reply(Reply, NewState) -> {reply, Reply, NewState, hibernate}.

noreply(NewState) -> {noreply, NewState, hibernate}.

return_ok(State, true, _Msg)  -> {noreply, State};
return_ok(State, false, Msg)  -> {reply, Msg, State}.

ok_msg(true, _Msg) -> undefined;
ok_msg(false, Msg) -> Msg.

terminating(Reason, State = #ch{channel = Channel, reader_pid = Reader}) ->
    ok = rollback_and_notify(State),
    Reader ! {channel_exit, Channel, Reason},
    State#ch{state = terminating}.

return_queue_declare_ok(State, NoWait, Q) ->
    NewState = State#ch{most_recently_declared_queue =
                        (Q#amqqueue.name)#resource.name},
    case NoWait of
        true  -> {noreply, NewState};
        false ->
            {ok, ActualName, MessageCount, ConsumerCount} =
                rabbit_misc:with_exit_handler(
                  fun () -> {ok, Q#amqqueue.name, 0, 0} end,
                  fun () -> rabbit_amqqueue:stat(Q) end),
            Reply = #'queue.declare_ok'{queue = ActualName#resource.name,
                                        message_count = MessageCount,
                                        consumer_count = ConsumerCount},
            {reply, Reply, NewState}
    end.

check_resource_access(Username, Resource, Perm) ->
    V = {Resource, Perm},
    Cache = case get(permission_cache) of
                undefined -> [];
                Other     -> Other
            end,
    CacheTail =
        case lists:member(V, Cache) of
            true  -> lists:delete(V, Cache);
            false -> ok = rabbit_access_control:check_resource_access(
                            Username, Resource, Perm),
                     lists:sublist(Cache, ?MAX_PERMISSION_CACHE_SIZE - 1)
        end,
    put(permission_cache, [V | CacheTail]),
    ok.

clear_permission_cache() ->
    erase(permission_cache),
    ok.

check_configure_permitted(Resource, #ch{ username = Username}) ->
    check_resource_access(Username, Resource, configure).

check_write_permitted(Resource, #ch{ username = Username}) ->
    check_resource_access(Username, Resource, write).

check_read_permitted(Resource, #ch{ username = Username}) ->
    check_resource_access(Username, Resource, read).

check_exclusive_access(#amqqueue{exclusive_owner = Owner}, Owner, _MatchType) ->
    ok;
check_exclusive_access(#amqqueue{exclusive_owner = none}, _ReaderPid, lax) ->
    ok;
check_exclusive_access(#amqqueue{name = QName}, _ReaderPid, _MatchType) ->
    rabbit_misc:protocol_error(
      resource_locked,
      "cannot obtain exclusive access to locked ~s", [rabbit_misc:rs(QName)]).

with_exclusive_access_or_die(QName, ReaderPid, F) ->
    rabbit_amqqueue:with_or_die(
      QName, fun (Q) -> check_exclusive_access(Q, ReaderPid, lax), F(Q) end).

expand_queue_name_shortcut(<<>>, #ch{ most_recently_declared_queue = <<>> }) ->
    rabbit_misc:protocol_error(
      not_found, "no previously declared queue", []);
expand_queue_name_shortcut(<<>>, #ch{ virtual_host = VHostPath,
                                      most_recently_declared_queue = MRDQ }) ->
    rabbit_misc:r(VHostPath, queue, MRDQ);
expand_queue_name_shortcut(QueueNameBin, #ch{ virtual_host = VHostPath }) ->
    rabbit_misc:r(VHostPath, queue, QueueNameBin).

expand_routing_key_shortcut(<<>>, <<>>,
                            #ch{ most_recently_declared_queue = <<>> }) ->
    rabbit_misc:protocol_error(
      not_found, "no previously declared queue", []);
expand_routing_key_shortcut(<<>>, <<>>,
                            #ch{ most_recently_declared_queue = MRDQ }) ->
    MRDQ;
expand_routing_key_shortcut(_QueueNameBin, RoutingKey, _State) ->
    RoutingKey.

%% check that an exchange/queue name does not contain the reserved
%% "amq."  prefix.
%%
%% One, quite reasonable, interpretation of the spec, taken by the
%% QPid M1 Java client, is that the exclusion of "amq." prefixed names
%% only applies on actual creation, and not in the cases where the
%% entity already exists. This is how we use this function in the code
%% below. However, AMQP JIRA 123 changes that in 0-10, and possibly
%% 0-9SP1, making it illegal to attempt to declare an exchange/queue
%% with an amq.* name when passive=false. So this will need
%% revisiting.
%%
%% TODO: enforce other constraints on name. See AMQP JIRA 69.
check_name(Kind, NameBin = <<"amq.", _/binary>>) ->
    rabbit_misc:protocol_error(
      access_refused,
      "~s name '~s' contains reserved prefix 'amq.*'",[Kind, NameBin]);
check_name(_Kind, NameBin) ->
    NameBin.

queue_blocked(QPid, State = #ch{blocking = Blocking}) ->
    case dict:find(QPid, Blocking) of
        error      -> State;
        {ok, MRef} -> true = erlang:demonitor(MRef),
                      Blocking1 = dict:erase(QPid, Blocking),
                      ok = case dict:size(Blocking1) of
                               0 -> rabbit_writer:send_command(
                                      State#ch.writer_pid,
                                      #'channel.flow_ok'{active = false});
                               _ -> ok
                           end,
                      State#ch{blocking = Blocking1}
    end.

handle_method(#'channel.open'{}, _, State = #ch{state = starting}) ->
    case rabbit_alarm:register(self(), {?MODULE, conserve_memory, []}) of
        true  -> {noreply, State};
        false -> {reply, #'channel.open_ok'{}, State#ch{state = running}}
    end;

handle_method(#'channel.open'{}, _, _State) ->
    rabbit_misc:protocol_error(
      command_invalid, "second 'channel.open' seen", []);

handle_method(_Method, _, #ch{state = starting}) ->
    rabbit_misc:protocol_error(channel_error, "expected 'channel.open'", []);

handle_method(#'channel.close'{}, _, State = #ch{writer_pid = WriterPid}) ->
    ok = rollback_and_notify(State),
    ok = rabbit_writer:send_command(WriterPid, #'channel.close_ok'{}),
    stop;

handle_method(#'basic.publish'{}, _, #ch{flow = #flow{client = false}}) ->
    rabbit_misc:protocol_error(
      command_invalid,
      "basic.publish received after channel.flow_ok{active=false}", []);
handle_method(#'basic.publish'{exchange    = ExchangeNameBin,
                               routing_key = RoutingKey,
                               mandatory   = Mandatory,
                               immediate   = Immediate},
              Content, State = #ch{virtual_host   = VHostPath,
                                   transaction_id = TxnKey,
                                   writer_pid     = WriterPid}) ->
    ExchangeName = rabbit_misc:r(VHostPath, exchange, ExchangeNameBin),
    check_write_permitted(ExchangeName, State),
    Exchange = rabbit_exchange:lookup_or_die(ExchangeName),
    %% We decode the content's properties here because we're almost
    %% certain to want to look at delivery-mode and priority.
    DecodedContent = rabbit_binary_parser:ensure_content_decoded(Content),
    IsPersistent = is_message_persistent(DecodedContent),
    Message = #basic_message{exchange_name  = ExchangeName,
                             routing_key    = RoutingKey,
                             content        = DecodedContent,
                             guid           = rabbit_guid:guid(),
                             is_persistent  = IsPersistent},
    {RoutingRes, DeliveredQPids} =
        rabbit_exchange:publish(
          Exchange,
          rabbit_basic:delivery(Mandatory, Immediate, TxnKey, Message)),
<<<<<<< HEAD
    if 
        RoutingRes == routed -> ok;
        true -> 
            {_ShouldClose, Code, Text} = rabbit_framing:lookup_amqp_exception(RoutingRes),
            ok = basic_return(Message, WriterPid, Code, Text)
=======
    case RoutingRes of
        routed ->
            ok;
        unroutable ->
            ok = basic_return(Message, WriterPid, ?NO_ROUTE, <<"unroutable">>);
        not_delivered ->
            ok = basic_return(Message, WriterPid, ?NO_CONSUMERS, <<"not_delivered">>)
>>>>>>> 930ad7f9
    end,
    {noreply, case TxnKey of
                  none -> State;
                  _    -> add_tx_participants(DeliveredQPids, State)
              end};

handle_method(#'basic.ack'{delivery_tag = DeliveryTag,
                           multiple = Multiple},
              _, State = #ch{transaction_id = TxnKey,
                             unacked_message_q = UAMQ}) ->
    {Acked, Remaining} = collect_acks(UAMQ, DeliveryTag, Multiple),
    Participants = ack(TxnKey, Acked),
    {noreply, case TxnKey of
                  none -> ok = notify_limiter(State#ch.limiter_pid, Acked),
                          State#ch{unacked_message_q = Remaining};
                  _    -> NewUAQ = queue:join(State#ch.uncommitted_ack_q,
                                              Acked),
                          add_tx_participants(
                            Participants,
                            State#ch{unacked_message_q = Remaining,
                                     uncommitted_ack_q = NewUAQ})
              end};

handle_method(#'basic.get'{queue = QueueNameBin,
                           no_ack = NoAck},
              _, State = #ch{ writer_pid = WriterPid,
                              reader_pid = ReaderPid,
                              next_tag = DeliveryTag }) ->
    QueueName = expand_queue_name_shortcut(QueueNameBin, State),
    check_read_permitted(QueueName, State),
    case with_exclusive_access_or_die(
           QueueName, ReaderPid,
           fun (Q) -> rabbit_amqqueue:basic_get(Q, self(), NoAck) end) of
        {ok, MessageCount,
         Msg = {_QName, _QPid, _MsgId, Redelivered,
                #basic_message{exchange_name = ExchangeName,
                               routing_key = RoutingKey,
                               content = Content}}} ->
            State1 = lock_message(not(NoAck), {DeliveryTag, none, Msg}, State),
            ok = rabbit_writer:send_command(
                   WriterPid,
                   #'basic.get_ok'{delivery_tag = DeliveryTag,
                                   redelivered = Redelivered,
                                   exchange = ExchangeName#resource.name,
                                   routing_key = RoutingKey,
                                   message_count = MessageCount},
                   Content),
            {noreply, State1#ch{next_tag = DeliveryTag + 1}};
        empty ->
            {reply, #'basic.get_empty'{deprecated_cluster_id = <<>>}, State}
    end;

handle_method(#'basic.consume'{queue = QueueNameBin,
                               consumer_tag = ConsumerTag,
                               no_local = _, % FIXME: implement
                               no_ack = NoAck,
                               exclusive = ExclusiveConsume,
                               nowait = NoWait},
              _, State = #ch{ reader_pid = ReaderPid,
                              limiter_pid = LimiterPid,
                              consumer_mapping = ConsumerMapping }) ->
    case dict:find(ConsumerTag, ConsumerMapping) of
        error ->
            QueueName = expand_queue_name_shortcut(QueueNameBin, State),
            check_read_permitted(QueueName, State),
            ActualConsumerTag =
                case ConsumerTag of
                    <<>>  -> rabbit_guid:binstring_guid("amq.ctag");
                    Other -> Other
                end,

            %% We get the queue process to send the consume_ok on our
            %% behalf. This is for symmetry with basic.cancel - see
            %% the comment in that method for why.
            case with_exclusive_access_or_die(
                   QueueName, ReaderPid,
                   fun (Q) ->
                           rabbit_amqqueue:basic_consume(
                             Q, NoAck, self(), LimiterPid,
                             ActualConsumerTag, ExclusiveConsume,
                             ok_msg(NoWait, #'basic.consume_ok'{
                                      consumer_tag = ActualConsumerTag}))
                   end) of
                ok ->
                    {noreply, State#ch{consumer_mapping =
                                       dict:store(ActualConsumerTag,
                                                  QueueName,
                                                  ConsumerMapping)}};
                {error, exclusive_consume_unavailable} ->
                    rabbit_misc:protocol_error(
                      access_refused, "~s in exclusive use",
                      [rabbit_misc:rs(QueueName)])
            end;
        {ok, _} ->
            %% Attempted reuse of consumer tag.
            rabbit_misc:protocol_error(
              not_allowed, "attempt to reuse consumer tag '~s'", [ConsumerTag])
    end;

handle_method(#'basic.cancel'{consumer_tag = ConsumerTag,
                              nowait = NoWait},
              _, State = #ch{consumer_mapping = ConsumerMapping }) ->
    OkMsg = #'basic.cancel_ok'{consumer_tag = ConsumerTag},
    case dict:find(ConsumerTag, ConsumerMapping) of
        error ->
            %% Spec requires we ignore this situation.
            return_ok(State, NoWait, OkMsg);
        {ok, QueueName} ->
            NewState = State#ch{consumer_mapping =
                                dict:erase(ConsumerTag,
                                           ConsumerMapping)},
            case rabbit_amqqueue:with(
                   QueueName,
                   fun (Q) ->
                           %% In order to ensure that no more messages
                           %% are sent to the consumer after the
                           %% cancel_ok has been sent, we get the
                           %% queue process to send the cancel_ok on
                           %% our behalf. If we were sending the
                           %% cancel_ok ourselves it might overtake a
                           %% message sent previously by the queue.
                           rabbit_amqqueue:basic_cancel(
                             Q, self(), ConsumerTag,
                             ok_msg(NoWait, #'basic.cancel_ok'{
                                      consumer_tag = ConsumerTag}))
                   end) of
                ok ->
                    {noreply, NewState};
                {error, not_found} ->
                    %% Spec requires we ignore this situation.
                    return_ok(NewState, NoWait, OkMsg)
            end
    end;

handle_method(#'basic.qos'{global = true}, _, _State) ->
    rabbit_misc:protocol_error(not_implemented, "global=true", []);

handle_method(#'basic.qos'{prefetch_size = Size}, _, _State) when Size /= 0 ->
    rabbit_misc:protocol_error(not_implemented,
                               "prefetch_size!=0 (~w)", [Size]);

handle_method(#'basic.qos'{prefetch_count = PrefetchCount},
              _, State = #ch{limiter_pid = LimiterPid}) ->
    LimiterPid1 = case {LimiterPid, PrefetchCount} of
                      {undefined, 0} -> undefined;
                      {undefined, _} -> start_limiter(State);
                      {_, _}         -> LimiterPid
                  end,
    LimiterPid2 = case rabbit_limiter:limit(LimiterPid1, PrefetchCount) of
                      ok      -> LimiterPid1;
                      stopped -> unlimit_queues(State)
                  end,
    {reply, #'basic.qos_ok'{}, State#ch{limiter_pid = LimiterPid2}};

handle_method(#'basic.recover_async'{requeue = true},
              _, State = #ch{ transaction_id = none,
                              unacked_message_q = UAMQ }) ->
    ok = fold_per_queue(
           fun (QPid, MsgIds, ok) ->
                   %% The Qpid python test suite incorrectly assumes
                   %% that messages will be requeued in their original
                   %% order. To keep it happy we reverse the id list
                   %% since we are given them in reverse order.
                   rabbit_amqqueue:requeue(
                     QPid, lists:reverse(MsgIds), self())
           end, ok, UAMQ),
    %% No answer required - basic.recover is the newer, synchronous
    %% variant of this method
    {noreply, State#ch{unacked_message_q = queue:new()}};

handle_method(#'basic.recover_async'{requeue = false},
              _, State = #ch{ transaction_id = none,
                              writer_pid = WriterPid,
                              unacked_message_q = UAMQ }) ->
    ok = rabbit_misc:queue_fold(
           fun ({_DeliveryTag, none, _Msg}, ok) ->
                   %% Was sent as a basic.get_ok. Don't redeliver
                   %% it. FIXME: appropriate?
                   ok;
               ({DeliveryTag, ConsumerTag,
                 {QName, QPid, MsgId, _Redelivered, Message}}, ok) ->
                   %% Was sent as a proper consumer delivery.  Resend
                   %% it as before.
                   %%
                   %% FIXME: What should happen if the consumer's been
                   %% cancelled since?
                   %%
                   %% FIXME: should we allocate a fresh DeliveryTag?
                   internal_deliver(
                     WriterPid, false, ConsumerTag, DeliveryTag,
                     {QName, QPid, MsgId, true, Message})
           end, ok, UAMQ),
    %% No answer required - basic.recover is the newer, synchronous
    %% variant of this method
    {noreply, State};

handle_method(#'basic.recover_async'{}, _, _State) ->
    rabbit_misc:protocol_error(
      not_allowed, "attempt to recover a transactional channel",[]);

handle_method(#'basic.recover'{requeue = Requeue}, Content, State) ->
    {noreply, State2 = #ch{writer_pid = WriterPid}} =
        handle_method(#'basic.recover_async'{requeue = Requeue},
                      Content,
                      State),
    ok = rabbit_writer:send_command(WriterPid, #'basic.recover_ok'{}),
    {noreply, State2};

handle_method(#'exchange.declare'{exchange = ExchangeNameBin,
                                  type = TypeNameBin,
                                  passive = false,
                                  durable = Durable,
                                  deprecated_auto_delete = false, %% 0-9-1: true not supported
                                  deprecated_internal = false, %% 0-9-1: true not supported
                                  nowait = NoWait,
                                  arguments = Args},
              _, State = #ch{ virtual_host = VHostPath }) ->
    CheckedType = rabbit_exchange:check_type(TypeNameBin),
    ExchangeName = rabbit_misc:r(VHostPath, exchange, ExchangeNameBin),
    check_configure_permitted(ExchangeName, State),
    X = case rabbit_exchange:lookup(ExchangeName) of
            {ok, FoundX} -> FoundX;
            {error, not_found} ->
                check_name('exchange', ExchangeNameBin),
                case rabbit_misc:r_arg(VHostPath, exchange, Args,
                                       <<"alternate-exchange">>) of
                    undefined -> ok;
                    AName     -> check_read_permitted(ExchangeName, State),
                                 check_write_permitted(AName, State),
                                 ok
                end,
                rabbit_exchange:declare(ExchangeName,
                                        CheckedType,
                                        Durable,
                                        Args)
        end,
    ok = rabbit_exchange:assert_equivalence(X, CheckedType, Durable, Args),
    return_ok(State, NoWait, #'exchange.declare_ok'{});

handle_method(#'exchange.declare'{exchange = ExchangeNameBin,
                                  passive = true,
                                  nowait = NoWait},
              _, State = #ch{ virtual_host = VHostPath }) ->
    ExchangeName = rabbit_misc:r(VHostPath, exchange, ExchangeNameBin),
    check_configure_permitted(ExchangeName, State),
    _ = rabbit_exchange:lookup_or_die(ExchangeName),
    return_ok(State, NoWait, #'exchange.declare_ok'{});

handle_method(#'exchange.delete'{exchange = ExchangeNameBin,
                                 if_unused = IfUnused,
                                 nowait = NoWait},
              _, State = #ch { virtual_host = VHostPath }) ->
    ExchangeName = rabbit_misc:r(VHostPath, exchange, ExchangeNameBin),
    check_configure_permitted(ExchangeName, State),
    case rabbit_exchange:delete(ExchangeName, IfUnused) of
        {error, not_found} ->
            rabbit_misc:not_found(ExchangeName);
        {error, in_use} ->
            rabbit_misc:protocol_error(
              precondition_failed, "~s in use", [rabbit_misc:rs(ExchangeName)]);
        ok ->
            return_ok(State, NoWait,  #'exchange.delete_ok'{})
    end;

handle_method(#'queue.declare'{queue       = QueueNameBin,
                               passive     = false,
                               durable     = Durable,
                               exclusive   = ExclusiveDeclare,
                               auto_delete = AutoDelete,
                               nowait      = NoWait,
                               arguments   = Args},
              _, State = #ch{virtual_host        = VHostPath,
                             reader_pid          = ReaderPid,
                             queue_collector_pid = CollectorPid}) ->
    Owner = case ExclusiveDeclare of
                true  -> ReaderPid;
                false -> none
            end,
    %% We use this in both branches, because queue_declare may yet return an
    %% existing queue.
    Finish = fun (#amqqueue{name = QueueName, 
                            durable = Durable1, 
                            auto_delete = AutoDelete1} = Q) 
                   when Durable =:= Durable1, AutoDelete =:= AutoDelete1 ->
                     check_exclusive_access(Q, Owner, strict),
                     check_configure_permitted(QueueName, State),
                     %% We need to notify the reader within the channel
                     %% process so that we can be sure there are no
                     %% outstanding exclusive queues being declared as the
                     %% connection shuts down.
                     case Owner of
                         none -> ok;
                         _    -> ok = rabbit_reader_queue_collector:register_exclusive_queue(CollectorPid, Q)
                     end,
                     Q;
                 %% non-equivalence trumps exclusivity arbitrarily
                 (#amqqueue{name = QueueName}) ->
                     rabbit_misc:protocol_error(
                       channel_error,
                       "parameters for ~s not equivalent",
                       [rabbit_misc:rs(QueueName)])
                 end,
    Q = case rabbit_amqqueue:with(
               rabbit_misc:r(VHostPath, queue, QueueNameBin),
               Finish) of
            {error, not_found} ->
                ActualNameBin =
                    case QueueNameBin of
                        <<>>  -> rabbit_guid:binstring_guid("amq.gen");
                        Other -> check_name('queue', Other)
                    end,
                QueueName = rabbit_misc:r(VHostPath, queue, ActualNameBin),
                Finish(rabbit_amqqueue:declare(QueueName, Durable, AutoDelete,
                                               Args, Owner));
            #amqqueue{} = Other ->
                Other
        end,
    return_queue_declare_ok(State, NoWait, Q);

handle_method(#'queue.declare'{queue   = QueueNameBin,
                               passive = true,
                               nowait  = NoWait},
              _, State = #ch{virtual_host = VHostPath,
                             reader_pid   = ReaderPid}) ->
    QueueName = rabbit_misc:r(VHostPath, queue, QueueNameBin),
    check_configure_permitted(QueueName, State),
    Q = with_exclusive_access_or_die(QueueName, ReaderPid, fun (Q) -> Q end),
    return_queue_declare_ok(State, NoWait, Q);

handle_method(#'queue.delete'{queue = QueueNameBin,
                              if_unused = IfUnused,
                              if_empty = IfEmpty,
                              nowait = NoWait},
              _, State = #ch{reader_pid = ReaderPid}) ->
    QueueName = expand_queue_name_shortcut(QueueNameBin, State),
    check_configure_permitted(QueueName, State),
    case with_exclusive_access_or_die(
           QueueName, ReaderPid,
           fun (Q) -> rabbit_amqqueue:delete(Q, IfUnused, IfEmpty) end) of
        {error, in_use} ->
            rabbit_misc:protocol_error(
              precondition_failed, "~s in use", [rabbit_misc:rs(QueueName)]);
        {error, not_empty} ->
            rabbit_misc:protocol_error(
              precondition_failed, "~s not empty", [rabbit_misc:rs(QueueName)]);
        {ok, PurgedMessageCount} ->
            return_ok(State, NoWait,
                      #'queue.delete_ok'{message_count = PurgedMessageCount})
    end;

handle_method(#'queue.bind'{queue = QueueNameBin,
                            exchange = ExchangeNameBin,
                            routing_key = RoutingKey,
                            nowait = NoWait,
                            arguments = Arguments}, _, State) ->
    binding_action(fun rabbit_exchange:add_binding/5, ExchangeNameBin,
                   QueueNameBin, RoutingKey, Arguments, #'queue.bind_ok'{},
                   NoWait, State);

handle_method(#'queue.unbind'{queue = QueueNameBin,
                              exchange = ExchangeNameBin,
                              routing_key = RoutingKey,
                              arguments = Arguments}, _, State) ->
    binding_action(fun rabbit_exchange:delete_binding/5, ExchangeNameBin,
                   QueueNameBin, RoutingKey, Arguments, #'queue.unbind_ok'{},
                   false, State);

handle_method(#'queue.purge'{queue = QueueNameBin,
                             nowait = NoWait},
              _, State = #ch{reader_pid = ReaderPid}) ->
    QueueName = expand_queue_name_shortcut(QueueNameBin, State),
    check_read_permitted(QueueName, State),
    {ok, PurgedMessageCount} = with_exclusive_access_or_die(
                                 QueueName, ReaderPid,
                                 fun (Q) -> rabbit_amqqueue:purge(Q) end),
    return_ok(State, NoWait,
              #'queue.purge_ok'{message_count = PurgedMessageCount});

handle_method(#'tx.select'{}, _, State = #ch{transaction_id = none}) ->
    {reply, #'tx.select_ok'{}, new_tx(State)};

handle_method(#'tx.select'{}, _, State) ->
    {reply, #'tx.select_ok'{}, State};

handle_method(#'tx.commit'{}, _, #ch{transaction_id = none}) ->
    rabbit_misc:protocol_error(
      precondition_failed, "channel is not transactional", []);

handle_method(#'tx.commit'{}, _, State) ->
    {reply, #'tx.commit_ok'{}, internal_commit(State)};

handle_method(#'tx.rollback'{}, _, #ch{transaction_id = none}) ->
    rabbit_misc:protocol_error(
      precondition_failed, "channel is not transactional", []);

handle_method(#'tx.rollback'{}, _, State) ->
    {reply, #'tx.rollback_ok'{}, internal_rollback(State)};

handle_method(#'channel.flow'{active = true}, _,
              State = #ch{limiter_pid = LimiterPid}) ->
    LimiterPid1 = case rabbit_limiter:unblock(LimiterPid) of
                      ok      -> LimiterPid;
                      stopped -> unlimit_queues(State)
                  end,
    {reply, #'channel.flow_ok'{active = true},
     State#ch{limiter_pid = LimiterPid1}};
handle_method(#'channel.flow'{active = false}, _,
              State = #ch{limiter_pid = LimiterPid,
                          consumer_mapping = Consumers}) ->
    LimiterPid1 = case LimiterPid of
                      undefined -> start_limiter(State);
                      Other     -> Other
                  end,
    ok = rabbit_limiter:block(LimiterPid1),
    QPids = consumer_queues(Consumers),
    Queues = [{QPid, erlang:monitor(process, QPid)} || QPid <- QPids],
    ok = rabbit_amqqueue:flush_all(QPids, self()),
    case Queues of
        [] -> {reply, #'channel.flow_ok'{active = false}, State};
        _  -> {noreply, State#ch{limiter_pid = LimiterPid1,
                                 blocking = dict:from_list(Queues)}}
    end;

handle_method(#'channel.flow_ok'{active = Active}, _,
              State = #ch{flow = #flow{server = Active, client = Flow,
                                       pending = {_Ref, TRef}} = F})
  when Flow =:= not Active ->
    {ok, cancel} = timer:cancel(TRef),
    {noreply, State#ch{flow = F#flow{client = Active, pending = none}}};
handle_method(#'channel.flow_ok'{active = Active}, _,
              State = #ch{flow = #flow{server = Flow, client = Flow,
                                       pending = {_Ref, TRef}}})
  when Flow =:= not Active ->
    {ok, cancel} = timer:cancel(TRef),
    {noreply, issue_flow(Flow, State)};
handle_method(#'channel.flow_ok'{}, _, #ch{flow = #flow{pending = none}}) ->
    rabbit_misc:protocol_error(
      command_invalid, "unsolicited channel.flow_ok", []);
handle_method(#'channel.flow_ok'{active = Active}, _, _State) ->
    rabbit_misc:protocol_error(
      command_invalid,
      "received channel.flow_ok{active=~w} has incorrect polarity", [Active]);

handle_method(_MethodRecord, _Content, _State) ->
    rabbit_misc:protocol_error(
      command_invalid, "unimplemented method", []).

%%----------------------------------------------------------------------------

flow_control(Active, State = #ch{flow = #flow{server = Flow, pending = none}})
  when Flow =:= not Active ->
    ok = clear_permission_cache(),
    noreply(issue_flow(Active, State));
flow_control(Active, State = #ch{flow = F}) ->
    noreply(State#ch{flow = F#flow{server = Active}}).

issue_flow(Active, State) ->
    ok = rabbit_writer:send_command(
           State#ch.writer_pid, #'channel.flow'{active = Active}),
    Ref = make_ref(),
    {ok, TRef} = timer:apply_after(?FLOW_OK_TIMEOUT, ?MODULE, flow_timeout,
                                   [self(), Ref]),
    State#ch{flow = #flow{server = Active, client = not Active,
                          pending = {Ref, TRef}}}.

binding_action(Fun, ExchangeNameBin, QueueNameBin, RoutingKey, Arguments,
               ReturnMethod, NoWait,
               State = #ch{virtual_host = VHostPath,
                           reader_pid   = ReaderPid}) ->
    %% FIXME: connection exception (!) on failure??
    %% (see rule named "failure" in spec-XML)
    %% FIXME: don't allow binding to internal exchanges -
    %% including the one named "" !
    QueueName = expand_queue_name_shortcut(QueueNameBin, State),
    check_write_permitted(QueueName, State),
    ActualRoutingKey = expand_routing_key_shortcut(QueueNameBin, RoutingKey,
                                                   State),
    ExchangeName = rabbit_misc:r(VHostPath, exchange, ExchangeNameBin),
    check_read_permitted(ExchangeName, State),
    case Fun(ExchangeName, QueueName, ActualRoutingKey, Arguments,
             fun (_X, Q) -> check_exclusive_access(Q, ReaderPid, lax) end) of
        {error, exchange_not_found} ->
            rabbit_misc:not_found(ExchangeName);
        {error, queue_not_found} ->
            rabbit_misc:not_found(QueueName);
        {error, exchange_and_queue_not_found} ->
            rabbit_misc:protocol_error(
              not_found, "no ~s and no ~s", [rabbit_misc:rs(ExchangeName),
                                             rabbit_misc:rs(QueueName)]);
        {error, binding_not_found} ->
            rabbit_misc:protocol_error(
              not_found, "no binding ~s between ~s and ~s",
              [RoutingKey, rabbit_misc:rs(ExchangeName),
               rabbit_misc:rs(QueueName)]);
        ok -> return_ok(State, NoWait, ReturnMethod)
    end.

basic_return(#basic_message{exchange_name = ExchangeName,
                            routing_key   = RoutingKey,
                            content       = Content},
             WriterPid, ReplyCode, ReplyText) ->
    ok = rabbit_writer:send_command(
           WriterPid,
           #'basic.return'{reply_code  = ReplyCode,
                           reply_text  = ReplyText,
                           exchange    = ExchangeName#resource.name,
                           routing_key = RoutingKey},
           Content).

collect_acks(Q, 0, true) ->
    {Q, queue:new()};
collect_acks(Q, DeliveryTag, Multiple) ->
    collect_acks(queue:new(), queue:new(), Q, DeliveryTag, Multiple).

collect_acks(ToAcc, PrefixAcc, Q, DeliveryTag, Multiple) ->
    case queue:out(Q) of
        {{value, UnackedMsg = {CurrentDeliveryTag, _ConsumerTag, _Msg}},
         QTail} ->
            if CurrentDeliveryTag == DeliveryTag ->
                    {queue:in(UnackedMsg, ToAcc), queue:join(PrefixAcc, QTail)};
               Multiple ->
                    collect_acks(queue:in(UnackedMsg, ToAcc), PrefixAcc,
                                 QTail, DeliveryTag, Multiple);
               true ->
                    collect_acks(ToAcc, queue:in(UnackedMsg, PrefixAcc),
                                 QTail, DeliveryTag, Multiple)
            end;
        {empty, _} ->
            rabbit_misc:protocol_error(
              not_found, "unknown delivery tag ~w", [DeliveryTag])
    end.

add_tx_participants(MoreP, State = #ch{tx_participants = Participants}) ->
    State#ch{tx_participants = sets:union(Participants,
                                          sets:from_list(MoreP))}.

ack(TxnKey, UAQ) ->
    fold_per_queue(
      fun (QPid, MsgIds, L) ->
              ok = rabbit_amqqueue:ack(QPid, TxnKey, MsgIds, self()),
              [QPid | L]
      end, [], UAQ).

make_tx_id() -> rabbit_guid:guid().

new_tx(State) ->
    State#ch{transaction_id    = make_tx_id(),
             tx_participants   = sets:new(),
             uncommitted_ack_q = queue:new()}.

internal_commit(State = #ch{transaction_id = TxnKey,
                            tx_participants = Participants}) ->
    case rabbit_amqqueue:commit_all(sets:to_list(Participants),
                                    TxnKey, self()) of
        ok              -> ok = notify_limiter(State#ch.limiter_pid,
                                               State#ch.uncommitted_ack_q),
                           new_tx(State);
        {error, Errors} -> rabbit_misc:protocol_error(
                             internal_error, "commit failed: ~w", [Errors])
    end.

internal_rollback(State = #ch{transaction_id = TxnKey,
                              tx_participants = Participants,
                              uncommitted_ack_q = UAQ,
                              unacked_message_q = UAMQ}) ->
    ?LOGDEBUG("rollback ~p~n  - ~p acks uncommitted, ~p messages unacked~n",
              [self(),
               queue:len(UAQ),
               queue:len(UAMQ)]),
    ok = rabbit_amqqueue:rollback_all(sets:to_list(Participants),
                                      TxnKey, self()),
    NewUAMQ = queue:join(UAQ, UAMQ),
    new_tx(State#ch{unacked_message_q = NewUAMQ}).

rollback_and_notify(State = #ch{transaction_id = none}) ->
    notify_queues(State);
rollback_and_notify(State) ->
    notify_queues(internal_rollback(State)).

fold_per_queue(F, Acc0, UAQ) ->
    D = rabbit_misc:queue_fold(
          fun ({_DTag, _CTag,
                {_QName, QPid, MsgId, _Redelivered, _Message}}, D) ->
                  %% dict:append would avoid the lists:reverse in
                  %% handle_message({recover, true}, ...). However, it
                  %% is significantly slower when going beyond a few
                  %% thousand elements.
                  rabbit_misc:dict_cons(QPid, MsgId, D)
          end, dict:new(), UAQ),
    dict:fold(fun (QPid, MsgIds, Acc) -> F(QPid, MsgIds, Acc) end,
              Acc0, D).

start_limiter(State = #ch{unacked_message_q = UAMQ}) ->
    LPid = rabbit_limiter:start_link(self(), queue:len(UAMQ)),
    ok = limit_queues(LPid, State),
    LPid.

notify_queues(#ch{consumer_mapping = Consumers}) ->
    rabbit_amqqueue:notify_down_all(consumer_queues(Consumers), self()).

unlimit_queues(State) ->
    ok = limit_queues(undefined, State),
    undefined.

limit_queues(LPid, #ch{consumer_mapping = Consumers}) ->
    rabbit_amqqueue:limit_all(consumer_queues(Consumers), self(), LPid).

consumer_queues(Consumers) ->
    [QPid || QueueName <-
                 sets:to_list(
                   dict:fold(fun (_ConsumerTag, QueueName, S) ->
                                     sets:add_element(QueueName, S)
                             end, sets:new(), Consumers)),
             case rabbit_amqqueue:lookup(QueueName) of
                 {ok, Q} -> QPid = Q#amqqueue.pid, true;
                 %% queue has been deleted in the meantime
                 {error, not_found} -> QPid = none, false
             end].

%% tell the limiter about the number of acks that have been received
%% for messages delivered to subscribed consumers, but not acks for
%% messages sent in a response to a basic.get (identified by their
%% 'none' consumer tag)
notify_limiter(undefined, _Acked) ->
    ok;
notify_limiter(LimiterPid, Acked) ->
    case rabbit_misc:queue_fold(fun ({_, none, _}, Acc) -> Acc;
                                    ({_, _, _}, Acc)    -> Acc + 1
                                end, 0, Acked) of
        0     -> ok;
        Count -> rabbit_limiter:ack(LimiterPid, Count)
    end.

is_message_persistent(Content) ->
    case rabbit_basic:is_message_persistent(Content) of
        {invalid, Other} ->
            rabbit_log:warning("Unknown delivery mode ~p - "
                               "treating as 1, non-persistent~n",
                               [Other]),
            false;
        IsPersistent when is_boolean(IsPersistent) ->
            IsPersistent
    end.

lock_message(true, MsgStruct, State = #ch{unacked_message_q = UAMQ}) ->
    State#ch{unacked_message_q = queue:in(MsgStruct, UAMQ)};
lock_message(false, _MsgStruct, State) ->
    State.

internal_deliver(WriterPid, Notify, ConsumerTag, DeliveryTag,
                 {_QName, QPid, _MsgId, Redelivered,
                  #basic_message{exchange_name = ExchangeName,
                                 routing_key = RoutingKey,
                                 content = Content}}) ->
    M = #'basic.deliver'{consumer_tag = ConsumerTag,
                         delivery_tag = DeliveryTag,
                         redelivered = Redelivered,
                         exchange = ExchangeName#resource.name,
                         routing_key = RoutingKey},
    ok = case Notify of
             true  -> rabbit_writer:send_command_and_notify(
                        WriterPid, QPid, self(), M, Content);
             false -> rabbit_writer:send_command(WriterPid, M, Content)
         end.

terminate(#ch{writer_pid = WriterPid, limiter_pid = LimiterPid}) ->
    pg_local:leave(rabbit_channels, self()),
    rabbit_writer:shutdown(WriterPid),
    rabbit_limiter:shutdown(LimiterPid).

infos(Items, State) -> [{Item, i(Item, State)} || Item <- Items].

i(pid,            _)                                 -> self();
i(connection,     #ch{reader_pid       = ReaderPid}) -> ReaderPid;
i(number,         #ch{channel          = Channel})   -> Channel;
i(user,           #ch{username         = Username})  -> Username;
i(vhost,          #ch{virtual_host     = VHost})     -> VHost;
i(transactional,  #ch{transaction_id   = TxnKey})    -> TxnKey =/= none;
i(consumer_count, #ch{consumer_mapping = ConsumerMapping}) ->
    dict:size(ConsumerMapping);
i(messages_unacknowledged, #ch{unacked_message_q = UAMQ,
                               uncommitted_ack_q = UAQ}) ->
    queue:len(UAMQ) + queue:len(UAQ);
i(acks_uncommitted, #ch{uncommitted_ack_q = UAQ}) ->
    queue:len(UAQ);
i(prefetch_count, #ch{limiter_pid = LimiterPid}) ->
    rabbit_limiter:get_limit(LimiterPid);
i(Item, _) ->
    throw({bad_argument, Item}).<|MERGE_RESOLUTION|>--- conflicted
+++ resolved
@@ -440,21 +440,12 @@
         rabbit_exchange:publish(
           Exchange,
           rabbit_basic:delivery(Mandatory, Immediate, TxnKey, Message)),
-<<<<<<< HEAD
     if 
         RoutingRes == routed -> ok;
         true -> 
             {_ShouldClose, Code, Text} = rabbit_framing:lookup_amqp_exception(RoutingRes),
-            ok = basic_return(Message, WriterPid, Code, Text)
-=======
-    case RoutingRes of
-        routed ->
-            ok;
-        unroutable ->
             ok = basic_return(Message, WriterPid, ?NO_ROUTE, <<"unroutable">>);
-        not_delivered ->
             ok = basic_return(Message, WriterPid, ?NO_CONSUMERS, <<"not_delivered">>)
->>>>>>> 930ad7f9
     end,
     {noreply, case TxnKey of
                   none -> State;
