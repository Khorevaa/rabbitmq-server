%%   The contents of this file are subject to the Mozilla Public License
%%   Version 1.1 (the "License"); you may not use this file except in
%%   compliance with the License. You may obtain a copy of the License at
%%   http://www.mozilla.org/MPL/
%%
%%   Software distributed under the License is distributed on an "AS IS"
%%   basis, WITHOUT WARRANTY OF ANY KIND, either express or implied. See the
%%   License for the specific language governing rights and limitations
%%   under the License.
%%
%%   The Original Code is RabbitMQ.
%%
%%   The Initial Developers of the Original Code are LShift Ltd,
%%   Cohesive Financial Technologies LLC, and Rabbit Technologies Ltd.
%%
%%   Portions created before 22-Nov-2008 00:00:00 GMT by LShift Ltd,
%%   Cohesive Financial Technologies LLC, or Rabbit Technologies Ltd
%%   are Copyright (C) 2007-2008 LShift Ltd, Cohesive Financial
%%   Technologies LLC, and Rabbit Technologies Ltd.
%%
%%   Portions created by LShift Ltd are Copyright (C) 2007-2009 LShift
%%   Ltd. Portions created by Cohesive Financial Technologies LLC are
%%   Copyright (C) 2007-2009 Cohesive Financial Technologies
%%   LLC. Portions created by Rabbit Technologies Ltd are Copyright
%%   (C) 2007-2009 Rabbit Technologies Ltd.
%%
%%   All Rights Reserved.
%%
%%   Contributor(s): ______________________________________.
%%

-module(rabbit_disk_queue).

-behaviour(gen_server2).

-export([start_link/0]).

-export([init/1, handle_call/3, handle_cast/2, handle_info/2,
         terminate/2, code_change/3]).

-export([publish/3, deliver/1, phantom_deliver/1, ack/2,
         tx_publish/1, tx_commit/3, tx_cancel/1,
         requeue/2, requeue_with_seqs/2, purge/1, delete_queue/1,
         dump_queue/1, delete_non_durable_queues/1, auto_ack_next_message/1
        ]).

-export([length/1, filesync/0, cache_info/0]).

-export([stop/0, stop_and_obliterate/0, change_memory_footprint/2,
         to_disk_only_mode/0, to_ram_disk_mode/0]).

-include("rabbit.hrl").

-define(WRITE_OK_SIZE_BITS,       8).
-define(WRITE_OK,                 255).
-define(INTEGER_SIZE_BYTES,       8).
-define(INTEGER_SIZE_BITS,        (8 * ?INTEGER_SIZE_BYTES)).
-define(MSG_LOC_NAME,             rabbit_disk_queue_msg_location).
-define(FILE_SUMMARY_ETS_NAME,    rabbit_disk_queue_file_summary).
-define(SEQUENCE_ETS_NAME,        rabbit_disk_queue_sequences).
-define(CACHE_ETS_NAME,           rabbit_disk_queue_cache).
-define(FILE_EXTENSION,           ".rdq").
-define(FILE_EXTENSION_TMP,       ".rdt").
-define(FILE_EXTENSION_DETS,      ".dets").
-define(FILE_PACKING_ADJUSTMENT,  (1 + (2* (?INTEGER_SIZE_BYTES)))).

-define(SERVER, ?MODULE).

-define(MAX_READ_FILE_HANDLES, 256).
-define(FILE_SIZE_LIMIT, (256*1024*1024)).

-define(SYNC_INTERVAL, 5). %% milliseconds

-record(dqstate,
        {msg_location_dets,       %% where are messages?
         msg_location_ets,        %% as above, but for ets version
         operation_mode,          %% ram_disk | disk_only
         file_summary,            %% what's in the files?
         sequences,               %% next read and write for each q
         current_file_num,        %% current file name as number
         current_file_name,       %% current file name
         current_file_handle,     %% current file handle
         current_offset,          %% current offset within current file
         current_dirty,           %% has the current file been written to
                                  %% since the last fsync?
         file_size_limit,         %% how big can our files get?
         read_file_handles,       %% file handles for reading (LRU)
         read_file_handles_limit, %% how many file handles can we open?
         on_sync_froms,           %% list of commiters to run on sync (reversed)
         timer_ref,               %% TRef for our interval timer
<<<<<<< HEAD
         message_cache            %% ets message cache
=======
         last_sync_offset         %% current_offset at the last time we sync'd
>>>>>>> 19b343ac
        }).

%% The components:
%%
%% MsgLocation: this is a dets table which contains:
%%              {MsgId, RefCount, File, Offset, TotalSize}
%% FileSummary: this is an ets table which contains:
%%              {File, ValidTotalSize, ContiguousTop, Left, Right}
%% Sequences:   this is an ets table which contains:
%%              {Q, ReadSeqId, WriteSeqId, QueueLength}
%% rabbit_disk_queue: this is an mnesia table which contains:
%%              #dq_msg_loc { queue_and_seq_id = {Q, SeqId},
%%                            is_delivered = IsDelivered,
%%                            msg_id = MsgId,
%%                            next_seq_id = SeqId
%%                          }
%%

%% The basic idea is that messages are appended to the current file up
%% until that file becomes too big (> file_size_limit). At that point,
%% the file is closed and a new file is created on the _right_ of the
%% old file which is used for new messages. Files are named
%% numerically ascending, thus the file with the lowest name is the
%% eldest file.
%%
%% We need to keep track of which messages are in which files (this is
%% the MsgLocation table); how much useful data is in each file and
%% which files are on the left and right of each other. This is the
%% purpose of the FileSummary table.
%%
%% As messages are removed from files, holes appear in these
%% files. The field ValidTotalSize contains the total amount of useful
%% data left in the file, whilst ContiguousTop contains the amount of
%% valid data right at the start of each file. These are needed for
%% garbage collection.
%%
%% On publish, we write the message to disk, record the changes to
%% FileSummary and MsgLocation, and, should this be either a plain
%% publish, or followed by a tx_commit, we record the message in the
%% mnesia table. Sequences exists to enforce ordering of messages as
%% they are published within a queue.
%%
%% On delivery, we read the next message to be read from disk
%% (according to the ReadSeqId for the given queue) and record in the
%% mnesia table that the message has been delivered.
%%
%% On ack we remove the relevant entry from MsgLocation, update
%% FileSummary and delete from the mnesia table.
%%
%% In order to avoid extra mnesia searching, we return the SeqId
%% during delivery which must be returned in ack - it is not possible
%% to ack from MsgId alone.

%% As messages are ack'd, holes develop in the files. When we discover
%% that either a file is now empty or that it can be combined with the
%% useful data in either its left or right file, we compact the two
%% files together. This keeps disk utilisation high and aids
%% performance.
%%
%% Given the compaction between two files, the left file is considered
%% the ultimate destination for the good data in the right file. If
%% necessary, the good data in the left file which is fragmented
%% throughout the file is written out to a temporary file, then read
%% back in to form a contiguous chunk of good data at the start of the
%% left file. Thus the left file is garbage collected and
%% compacted. Then the good data from the right file is copied onto
%% the end of the left file. MsgLocation and FileSummary tables are
%% updated.
%%
%% On startup, we scan the files we discover, dealing with the
%% possibilites of a crash have occured during a compaction (this
%% consists of tidyup - the compaction is deliberately designed such
%% that data is duplicated on disk rather than risking it being lost),
%% and rebuild the dets and ets tables (MsgLocation, FileSummary,
%% Sequences) from what we find. We ensure that the messages we have
%% discovered on disk match exactly with the messages recorded in the
%% mnesia table.

%% MsgLocation is deliberately a dets table, and the mnesia table is
%% set to be a disk_only_table in order to ensure that we are not RAM
%% constrained. However, for performance reasons, it is possible to
%% call to_ram_disk_mode/0 which will alter the mnesia table to
%% disc_copies and convert MsgLocation to an ets table. This results
%% in a massive performance improvement, at the expense of greater RAM
%% usage. The idea is that when memory gets tight, we switch to
%% disk_only mode but otherwise try to run in ram_disk mode.

%% So, with this design, messages move to the left. Eventually, they
%% should end up in a contiguous block on the left and are then never
%% rewritten. But this isn't quite the case. If in a file there is one
%% message that is being ignored, for some reason, and messages in the
%% file to the right and in the current block are being read all the
%% time then it will repeatedly be the case that the good data from
%% both files can be combined and will be written out to a new
%% file. Whenever this happens, our shunned message will be rewritten.
%%
%% So, provided that we combine messages in the right order,
%% (i.e. left file, bottom to top, right file, bottom to top),
%% eventually our shunned message will end up at the bottom of the
%% left file. The compaction/combining algorithm is smart enough to
%% read in good data from the left file that is scattered throughout
%% (i.e. C and D in the below diagram), then truncate the file to just
%% above B (i.e. truncate to the limit of the good contiguous region
%% at the start of the file), then write C and D on top and then write
%% E, F and G from the right file on top. Thus contiguous blocks of
%% good data at the bottom of files are not rewritten (yes, this is
%% the data the size of which is tracked by the ContiguousTop
%% variable. Judicious use of a mirror is required).
%%
%% +-------+    +-------+         +-------+
%% |   X   |    |   G   |         |   G   |
%% +-------+    +-------+         +-------+
%% |   D   |    |   X   |         |   F   |
%% +-------+    +-------+         +-------+
%% |   X   |    |   X   |         |   E   |
%% +-------+    +-------+         +-------+
%% |   C   |    |   F   |   ===>  |   D   |
%% +-------+    +-------+         +-------+
%% |   X   |    |   X   |         |   C   |
%% +-------+    +-------+         +-------+
%% |   B   |    |   X   |         |   B   |
%% +-------+    +-------+         +-------+
%% |   A   |    |   E   |         |   A   |
%% +-------+    +-------+         +-------+
%%   left         right             left
%%
%% From this reasoning, we do have a bound on the number of times the
%% message is rewritten. From when it is inserted, there can be no
%% files inserted between it and the head of the queue, and the worst
%% case is that everytime it is rewritten, it moves one position lower
%% in the file (for it to stay at the same position requires that
%% there are no holes beneath it, which means truncate would be used
%% and so it would not be rewritten at all). Thus this seems to
%% suggest the limit is the number of messages ahead of it in the
%% queue, though it's likely that that's pessimistic, given the
%% requirements for compaction/combination of files.
%%
%% The other property is that we have is the bound on the lowest
%% utilisation, which should be 50% - worst case is that all files are
%% fractionally over half full and can't be combined (equivalent is
%% alternating full files and files with only one tiny message in
%% them).

%% ---- SPECS ----

-ifdef(use_specs).

-type(seq_id() :: non_neg_integer()).
-type(seq_id_or_next() :: ( seq_id() | 'next' )).

-spec(start_link/0 :: () ->
              ({'ok', pid()} | 'ignore' | {'error', any()})).
-spec(publish/3 :: (queue_name(), message(), bool()) -> 'ok').
-spec(deliver/1 :: (queue_name()) ->
             ('empty' | {message(), non_neg_integer(),
                         bool(), {msg_id(), seq_id()}, non_neg_integer()})).
-spec(phantom_deliver/1 :: (queue_name()) ->
             ( 'empty' | {msg_id(), bool(), {msg_id(), seq_id()},
                          non_neg_integer()})).
-spec(ack/2 :: (queue_name(), [{msg_id(), seq_id()}]) -> 'ok').
-spec(tx_publish/1 :: (message()) -> 'ok').
-spec(tx_commit/3 :: (queue_name(), [msg_id()], [{msg_id(), seq_id()}]) ->
             'ok').
-spec(tx_cancel/1 :: ([msg_id()]) -> 'ok').
-spec(requeue/2 :: (queue_name(), [{msg_id(), seq_id()}]) -> 'ok').
-spec(requeue_with_seqs/2 ::
      (queue_name(),
       [{{msg_id(), seq_id()}, {seq_id_or_next(), bool()}}]) -> 'ok').
-spec(purge/1 :: (queue_name()) -> non_neg_integer()).
-spec(dump_queue/1 :: (queue_name()) ->
             [{msg_id(), binary(), non_neg_integer(), bool(),
               {msg_id(), seq_id()}, seq_id()}]).
-spec(delete_non_durable_queues/1 :: (set()) -> 'ok').
-spec(stop/0 :: () -> 'ok').
-spec(stop_and_obliterate/0 :: () -> 'ok').
-spec(to_ram_disk_mode/0 :: () -> 'ok').
-spec(to_disk_only_mode/0 :: () -> 'ok').
-spec(length/1 :: (queue_name()) -> non_neg_integer()).
-spec(filesync/0 :: () -> 'ok').
-spec(cache_info/0 :: () -> [{atom(), term()}]).
-spec(change_memory_footprint/2 :: (pid(), bool()) -> 'ok').

-endif.

%% ---- PUBLIC API ----

start_link() ->
    gen_server2:start_link({local, ?SERVER}, ?MODULE,
                           [?FILE_SIZE_LIMIT, ?MAX_READ_FILE_HANDLES], []).

publish(Q, Message = #basic_message {}, IsDelivered) ->
    gen_server2:cast(?SERVER, {publish, Q, Message, IsDelivered}).

deliver(Q) ->
    gen_server2:call(?SERVER, {deliver, Q}, infinity).

phantom_deliver(Q) ->
    gen_server2:call(?SERVER, {phantom_deliver, Q}, infinity).

ack(Q, MsgSeqIds) when is_list(MsgSeqIds) ->
    gen_server2:cast(?SERVER, {ack, Q, MsgSeqIds}).

auto_ack_next_message(Q) ->
    gen_server2:cast(?SERVER, {auto_ack_next_message, Q}).

tx_publish(Message = #basic_message {}) ->
    gen_server2:cast(?SERVER, {tx_publish, Message}).

tx_commit(Q, PubMsgIds, AckSeqIds)
  when is_list(PubMsgIds) andalso is_list(AckSeqIds) ->
    gen_server2:call(?SERVER, {tx_commit, Q, PubMsgIds, AckSeqIds}, infinity).

tx_cancel(MsgIds) when is_list(MsgIds) ->
    gen_server2:cast(?SERVER, {tx_cancel, MsgIds}).

requeue(Q, MsgSeqIds) when is_list(MsgSeqIds) ->
    gen_server2:cast(?SERVER, {requeue, Q, MsgSeqIds}).

requeue_with_seqs(Q, MsgSeqSeqIds) when is_list(MsgSeqSeqIds) ->
    gen_server2:cast(?SERVER, {requeue_with_seqs, Q, MsgSeqSeqIds}).

purge(Q) ->
    gen_server2:call(?SERVER, {purge, Q}, infinity).

delete_queue(Q) ->
    gen_server2:cast(?SERVER, {delete_queue, Q}).

dump_queue(Q) ->
    gen_server2:call(?SERVER, {dump_queue, Q}, infinity).

delete_non_durable_queues(DurableQueues) ->
    gen_server2:call(?SERVER, {delete_non_durable_queues, DurableQueues},
                     infinity).

stop() ->
    gen_server2:call(?SERVER, stop, infinity).

stop_and_obliterate() ->
    gen_server2:call(?SERVER, stop_vaporise, infinity).

to_disk_only_mode() ->
    gen_server2:pcall(?SERVER, 9, to_disk_only_mode, infinity).

to_ram_disk_mode() ->
    gen_server2:pcall(?SERVER, 9, to_ram_disk_mode, infinity).

length(Q) ->
    gen_server2:call(?SERVER, {length, Q}, infinity).

filesync() ->
    gen_server2:pcast(?SERVER, 10, filesync).

cache_info() ->
    gen_server2:call(?SERVER, cache_info, infinity).

change_memory_footprint(_Pid, Conserve) ->
    gen_server2:pcast(?SERVER, 9, {change_memory_footprint, Conserve}).

%% ---- GEN-SERVER INTERNAL API ----

init([FileSizeLimit, ReadFileHandlesLimit]) ->
    %% If the gen_server is part of a supervision tree and is ordered
    %% by its supervisor to terminate, terminate will be called with
    %% Reason=shutdown if the following conditions apply:
    %%     * the gen_server has been set to trap exit signals, and
    %%     * the shutdown strategy as defined in the supervisor's
    %%       child specification is an integer timeout value, not
    %%       brutal_kill.
    %% Otherwise, the gen_server will be immediately terminated.
    process_flag(trap_exit, true),
    ok = rabbit_alarm:register(self(), {?MODULE, change_memory_footprint, []}),
    Node = node(),
    ok = 
        case mnesia:change_table_copy_type(rabbit_disk_queue, Node,
                                           disc_only_copies) of
            {atomic, ok} -> ok;
            {aborted, {already_exists, rabbit_disk_queue, Node,
                       disc_only_copies}} -> ok;
            E -> E
        end,
    ok = filelib:ensure_dir(form_filename("nothing")),
    file:delete(form_filename(atom_to_list(?MSG_LOC_NAME) ++
                              ?FILE_EXTENSION_DETS)),
    {ok, MsgLocationDets} =
        dets:open_file(?MSG_LOC_NAME,
                       [{file, form_filename(atom_to_list(?MSG_LOC_NAME) ++
                                             ?FILE_EXTENSION_DETS)},
                        {min_no_slots, 1024*1024},
                        %% man says this should be <= 32M. But it works...
                        {max_no_slots, 1024*1024*1024},
                        {type, set}
                       ]),

    %% it would be better to have this as private, but dets:from_ets/2
    %% seems to blow up if it is set private
    MsgLocationEts = ets:new(?MSG_LOC_NAME, [set, protected]),

    InitName = "0" ++ ?FILE_EXTENSION,
    State =
        #dqstate { msg_location_dets       = MsgLocationDets,
                   msg_location_ets        = MsgLocationEts,
                   operation_mode          = disk_only,
                   file_summary            = ets:new(?FILE_SUMMARY_ETS_NAME,
                                                     [set, private]),
                   sequences               = ets:new(?SEQUENCE_ETS_NAME,
                                                     [set, private]),
                   current_file_num        = 0,
                   current_file_name       = InitName,
                   current_file_handle     = undefined,
                   current_offset          = 0,
                   current_dirty           = false,
                   file_size_limit         = FileSizeLimit,
                   read_file_handles       = {dict:new(), gb_trees:empty()},
                   read_file_handles_limit = ReadFileHandlesLimit,
                   on_sync_froms           = [],
                   timer_ref               = undefined,
<<<<<<< HEAD
                   message_cache           = ets:new(?CACHE_ETS_NAME,
                                                     [set, private])
                 },
=======
                   last_sync_offset        = 0
                  },
>>>>>>> 19b343ac
    {ok, State1 = #dqstate { current_file_name = CurrentName,
                             current_offset = Offset } } =
        load_from_disk(State),
    Path = form_filename(CurrentName),
    Exists = case file:read_file_info(Path) of
                 {error,enoent} -> false;
                 {ok, _} -> true
             end,
    %% read is only needed so that we can seek
    {ok, FileHdl} = file:open(Path, [read, write, raw, binary, delayed_write]),
    case Exists of
        true -> {ok, Offset} = file:position(FileHdl, {bof, Offset});
        false -> %% new file, so preallocate
            ok = preallocate(FileHdl, FileSizeLimit, Offset)
    end,
    {ok, State1 #dqstate { current_file_handle = FileHdl }}.

handle_call({deliver, Q}, _From, State) ->
    {ok, Result, State1} = internal_deliver(Q, true, false, State),
    reply(Result, State1);
handle_call({phantom_deliver, Q}, _From, State) ->
    {ok, Result, State1} = internal_deliver(Q, false, false, State),
    reply(Result, State1);
handle_call({tx_commit, Q, PubMsgIds, AckSeqIds}, From, State) ->
    PubMsgSeqIds = zip_with_tail(PubMsgIds, {duplicate, next}),
    {Reply, State1} =
        internal_tx_commit(Q, PubMsgSeqIds, AckSeqIds, From, State),
    case Reply of
        true -> reply(ok, State1);
        false -> noreply(State1)
    end;
handle_call({purge, Q}, _From, State) ->
    {ok, Count, State1} = internal_purge(Q, State),
    reply(Count, State1);
handle_call(stop, _From, State) ->
    {stop, normal, ok, State}; %% gen_server now calls terminate
handle_call(stop_vaporise, _From, State) ->
    State1 = #dqstate { file_summary = FileSummary,
                        sequences = Sequences } =
        shutdown(State), %% tidy up file handles early
    {atomic, ok} = mnesia:clear_table(rabbit_disk_queue),
    true = ets:delete(FileSummary),
    true = ets:delete(Sequences),
    lists:foreach(fun file:delete/1, filelib:wildcard(form_filename("*"))),
    {stop, normal, ok,
     State1 #dqstate { current_file_handle = undefined,
                       read_file_handles = {dict:new(), gb_trees:empty()}}};
    %% gen_server now calls terminate, which then calls shutdown
handle_call(to_disk_only_mode, _From, State) ->
    reply(ok, to_disk_only_mode(State));
handle_call(to_ram_disk_mode, _From, State) ->
    reply(ok, to_ram_disk_mode(State));
handle_call({length, Q}, _From, State = #dqstate { sequences = Sequences }) ->
    {_ReadSeqId, _WriteSeqId, Length} = sequence_lookup(Sequences, Q),
    reply(Length, State);
handle_call({dump_queue, Q}, _From, State) ->
    {Result, State1} = internal_dump_queue(Q, State),
    reply(Result, State1);
handle_call({delete_non_durable_queues, DurableQueues}, _From, State) ->
    {ok, State1} = internal_delete_non_durable_queues(DurableQueues, State),
    reply(ok, State1);
handle_call(cache_info, _From, State = #dqstate { message_cache = Cache }) ->
    reply(ets:info(Cache), State).

handle_cast({publish, Q, Message, IsDelivered}, State) ->
    {ok, _MsgSeqId, State1} =
        internal_publish(Q, Message, next, IsDelivered, State),
    noreply(State1);
handle_cast({ack, Q, MsgSeqIds}, State) ->
    {ok, State1} = internal_ack(Q, MsgSeqIds, State),
    noreply(State1);
handle_cast({auto_ack_next_message, Q}, State) ->
    {ok, State1} = internal_auto_ack(Q, State),
    noreply(State1);
handle_cast({tx_publish, Message = #basic_message { guid = MsgId }}, State) ->
    {ok, State1} = internal_tx_publish(MsgId, Message, State),
    noreply(State1);
handle_cast({tx_cancel, MsgIds}, State) ->
    {ok, State1} = internal_tx_cancel(MsgIds, State),
    noreply(State1);
handle_cast({requeue, Q, MsgSeqIds}, State) ->
    MsgSeqSeqIds = zip_with_tail(MsgSeqIds, {duplicate, {next, true}}),
    {ok, State1} = internal_requeue(Q, MsgSeqSeqIds, State),
    noreply(State1);
handle_cast({requeue_with_seqs, Q, MsgSeqSeqIds}, State) ->
    {ok, State1} = internal_requeue(Q, MsgSeqSeqIds, State),
    noreply(State1);
handle_cast({delete_queue, Q}, State) ->
    {ok, State1} = internal_delete_queue(Q, State),
    noreply(State1);
handle_cast(filesync, State) ->
    noreply(sync_current_file_handle(State));
handle_cast({change_memory_footprint, Conserve}, State) ->
    noreply((case Conserve of
                 true -> fun to_disk_only_mode/1;
                 false -> fun to_ram_disk_mode/1
             end)(State)).

handle_info({'EXIT', _Pid, Reason}, State) ->
    {stop, Reason, State};
handle_info(timeout, State = #dqstate { timer_ref = TRef })
  when TRef /= undefined ->
    noreply(sync_current_file_handle(State));
handle_info(_Info, State) ->
    noreply(State).

terminate(_Reason, State) ->
    shutdown(State).

shutdown(State = #dqstate { msg_location_dets = MsgLocationDets,
                            msg_location_ets = MsgLocationEts,
                            current_file_handle = FileHdl,
                            read_file_handles = {ReadHdls, _ReadHdlsAge}
                          }) ->
    State1 = stop_commit_timer(State),
    %% deliberately ignoring return codes here
    dets:close(MsgLocationDets),
    file:delete(form_filename(atom_to_list(?MSG_LOC_NAME) ++
                              ?FILE_EXTENSION_DETS)),
    true = ets:delete_all_objects(MsgLocationEts),
    case FileHdl of
        undefined -> ok;
        _ -> sync_current_file_handle(State),
             file:close(FileHdl)
    end,
    dict:fold(fun (_File, Hdl, _Acc) ->
                     file:close(Hdl)
              end, ok, ReadHdls),
    State1 #dqstate { current_file_handle = undefined,
                      current_dirty = false,
                      read_file_handles = {dict:new(), gb_trees:empty()}
                    }.

code_change(_OldVsn, State, _Extra) ->
    {ok, State}.

%% ---- UTILITY FUNCTIONS ----

to_disk_only_mode(State = #dqstate { operation_mode = disk_only }) ->
    State;
to_disk_only_mode(State = #dqstate { operation_mode = ram_disk,
                                     msg_location_dets = MsgLocationDets,
                                     msg_location_ets = MsgLocationEts }) ->
    rabbit_log:info("Converting disk queue to disk only mode~n", []),
    {atomic, ok} = mnesia:change_table_copy_type(rabbit_disk_queue, node(),
                                                 disc_only_copies),
    ok = dets:from_ets(MsgLocationDets, MsgLocationEts),
    true = ets:delete_all_objects(MsgLocationEts),
    State #dqstate { operation_mode = disk_only }.

to_ram_disk_mode(State = #dqstate { operation_mode = ram_disk }) ->
    State;
to_ram_disk_mode(State = #dqstate { operation_mode = disk_only,
                                    msg_location_dets = MsgLocationDets,
                                    msg_location_ets = MsgLocationEts }) ->
    rabbit_log:info("Converting disk queue to ram disk mode~n", []),
    {atomic, ok} = mnesia:change_table_copy_type(rabbit_disk_queue, node(),
                                                 disc_copies),
    true = ets:from_dets(MsgLocationEts, MsgLocationDets),
    ok = dets:delete_all_objects(MsgLocationDets),
    State #dqstate { operation_mode = ram_disk }.

noreply(NewState = #dqstate { on_sync_froms = [], timer_ref = undefined }) ->
    {noreply, NewState, infinity};
noreply(NewState = #dqstate { timer_ref = undefined }) ->
    {noreply, start_commit_timer(NewState), 0};
noreply(NewState = #dqstate { on_sync_froms = [] }) ->
    {noreply, stop_commit_timer(NewState), infinity};
noreply(NewState) ->
    {noreply, NewState, 0}.

reply(Reply, NewState = #dqstate { on_sync_froms = [], timer_ref = undefined }) ->
    {reply, Reply, NewState, infinity};
reply(Reply, NewState = #dqstate { timer_ref = undefined }) ->
    {reply, Reply, start_commit_timer(NewState), 0};
reply(Reply, NewState = #dqstate { on_sync_froms = [] }) ->
    {reply, Reply, stop_commit_timer(NewState), infinity};
reply(Reply, NewState) ->
    {reply, Reply, NewState, 0}.

form_filename(Name) ->
    filename:join(base_directory(), Name).

base_directory() ->
    filename:join(mnesia:system_info(directory), "rabbit_disk_queue/").

zip_with_tail(List1, List2) when length(List1) =:= length(List2) ->
    lists:zip(List1, List2);
zip_with_tail(List = [_|Tail], {last, E}) ->
    zip_with_tail(List, Tail ++ [E]);
zip_with_tail(List, {duplicate, E}) ->
    zip_with_tail(List, lists:duplicate(erlang:length(List), E)).

dets_ets_lookup(#dqstate { msg_location_dets = MsgLocationDets,
                           operation_mode = disk_only },
                Key) ->
    dets:lookup(MsgLocationDets, Key);
dets_ets_lookup(#dqstate { msg_location_ets = MsgLocationEts,
                           operation_mode = ram_disk },
                Key) ->
    ets:lookup(MsgLocationEts, Key).

dets_ets_delete(#dqstate { msg_location_dets = MsgLocationDets,
                           operation_mode = disk_only },
                Key) ->
    ok = dets:delete(MsgLocationDets, Key);
dets_ets_delete(#dqstate { msg_location_ets = MsgLocationEts,
                           operation_mode = ram_disk },
                Key) ->
    true = ets:delete(MsgLocationEts, Key),
    ok.

dets_ets_insert(#dqstate { msg_location_dets = MsgLocationDets,
                           operation_mode = disk_only },
                Obj) ->
    ok = dets:insert(MsgLocationDets, Obj);
dets_ets_insert(#dqstate { msg_location_ets = MsgLocationEts,
                           operation_mode = ram_disk },
                Obj) ->
    true = ets:insert(MsgLocationEts, Obj),
    ok.

dets_ets_insert_new(#dqstate { msg_location_dets = MsgLocationDets,
                               operation_mode = disk_only },
                    Obj) ->
    true = dets:insert_new(MsgLocationDets, Obj);
dets_ets_insert_new(#dqstate { msg_location_ets = MsgLocationEts,
                               operation_mode = ram_disk },
                    Obj) ->
    true = ets:insert_new(MsgLocationEts, Obj).

dets_ets_match_object(#dqstate { msg_location_dets = MsgLocationDets,
                                 operation_mode = disk_only },
                      Obj) ->
    dets:match_object(MsgLocationDets, Obj);
dets_ets_match_object(#dqstate { msg_location_ets = MsgLocationEts,
                                 operation_mode = ram_disk },
                      Obj) ->
    ets:match_object(MsgLocationEts, Obj).

find_next_seq_id(CurrentSeq, next) ->
    CurrentSeq + 1;
find_next_seq_id(CurrentSeq, NextSeqId)
  when NextSeqId > CurrentSeq ->
    NextSeqId.

determine_next_read_id(CurrentReadWrite, CurrentReadWrite, CurrentReadWrite) ->
    CurrentReadWrite;
determine_next_read_id(CurrentRead, _CurrentWrite, next) ->
    CurrentRead;
determine_next_read_id(CurrentReadWrite, CurrentReadWrite, NextWrite)
  when NextWrite > CurrentReadWrite ->
    NextWrite;
determine_next_read_id(CurrentRead, CurrentWrite, NextWrite)
  when NextWrite >= CurrentWrite ->
    CurrentRead.

get_read_handle(File, Offset, State =
                #dqstate { read_file_handles = {ReadHdls, ReadHdlsAge},
                           read_file_handles_limit = ReadFileHandlesLimit,
                           current_file_name = CurName,
                           current_dirty = IsDirty,
                           last_sync_offset = SyncOffset
                         }) ->
    State1 = if CurName =:= File andalso IsDirty andalso Offset >= SyncOffset ->
                     sync_current_file_handle(State);
                true -> State
             end,
    Now = now(),
    {FileHdl, ReadHdls1, ReadHdlsAge1} =
        case dict:find(File, ReadHdls) of
            error ->
                {ok, Hdl} = file:open(form_filename(File),
                                      [read, raw, binary,
                                       read_ahead]),
                case dict:size(ReadHdls) < ReadFileHandlesLimit of
                    true ->
                        {Hdl, ReadHdls, ReadHdlsAge};
                    _False ->
                        {Then, OldFile, ReadHdlsAge2} =
                            gb_trees:take_smallest(ReadHdlsAge),
                        {ok, {OldHdl, Then}} =
                            dict:find(OldFile, ReadHdls),
                        ok = file:close(OldHdl),
                        {Hdl, dict:erase(OldFile, ReadHdls), ReadHdlsAge2}
                end;
            {ok, {Hdl, Then}} ->
                {Hdl, ReadHdls, gb_trees:delete(Then, ReadHdlsAge)}
        end,
    ReadHdls2 = dict:store(File, {FileHdl, Now}, ReadHdls1),
    ReadHdlsAge3 = gb_trees:enter(Now, File, ReadHdlsAge1),
    {FileHdl,
     State1 #dqstate { read_file_handles = {ReadHdls2, ReadHdlsAge3} }}.

adjust_last_msg_seq_id(_Q, ExpectedSeqId, next, _Mode) ->
    ExpectedSeqId;
adjust_last_msg_seq_id(_Q, 0, SuppliedSeqId, _Mode) ->
    SuppliedSeqId;
adjust_last_msg_seq_id(_Q, ExpectedSeqId, ExpectedSeqId, _Mode) ->
    ExpectedSeqId;
adjust_last_msg_seq_id(Q, ExpectedSeqId, SuppliedSeqId, dirty)
  when SuppliedSeqId > ExpectedSeqId ->
    [Obj] = mnesia:dirty_read(rabbit_disk_queue, {Q, ExpectedSeqId - 1}),
    ok = mnesia:dirty_write(rabbit_disk_queue,
                            Obj #dq_msg_loc { next_seq_id = SuppliedSeqId }),
    SuppliedSeqId;
adjust_last_msg_seq_id(Q, ExpectedSeqId, SuppliedSeqId, Lock)
  when SuppliedSeqId > ExpectedSeqId ->
    [Obj] = mnesia:read(rabbit_disk_queue, {Q, ExpectedSeqId - 1}, Lock),
    ok = mnesia:write(rabbit_disk_queue,
                      Obj #dq_msg_loc { next_seq_id = SuppliedSeqId },
                      Lock),
    SuppliedSeqId.

sequence_lookup(Sequences, Q) ->
    case ets:lookup(Sequences, Q) of
        [] ->
            {0, 0, 0};
        [{Q, ReadSeqId, WriteSeqId, Length}] ->
            {ReadSeqId, WriteSeqId, Length}
    end.

start_commit_timer(State = #dqstate { timer_ref = undefined }) ->
    {ok, TRef} = timer:apply_after(?SYNC_INTERVAL, ?MODULE, filesync, []),
    State #dqstate { timer_ref = TRef }.

stop_commit_timer(State = #dqstate { timer_ref = undefined }) ->
    State;
stop_commit_timer(State = #dqstate { timer_ref = TRef }) ->
    {ok, cancel} = timer:cancel(TRef),
    State #dqstate { timer_ref = undefined }.

sync_current_file_handle(State = #dqstate { current_dirty = false,
                                            on_sync_froms = [] }) ->
    State;
sync_current_file_handle(State = #dqstate { current_file_handle = CurHdl,
                                            current_dirty = IsDirty,
                                            current_offset = CurOffset,
                                            on_sync_froms = Froms,
                                            last_sync_offset = SyncOffset
                                          }) ->
    SyncOffset1 = case IsDirty of
                      true -> ok = file:sync(CurHdl),
                              CurOffset;
                      false -> SyncOffset
                  end,
    lists:map(fun (From) -> gen_server2:reply(From, ok) end,
              lists:reverse(Froms)),
    State #dqstate { current_dirty = false, on_sync_froms = [],
                     last_sync_offset = SyncOffset1 }.

msg_to_bin(Msg = #basic_message { content = Content }) ->
    ClearedContent = rabbit_binary_parser:clear_decoded_content(Content),
    term_to_binary(Msg #basic_message { content = ClearedContent }).

bin_to_msg(MsgBin) ->
    binary_to_term(MsgBin).

remove_cache_entry(MsgId, #dqstate { message_cache = Cache }) ->
    true = ets:delete(Cache, MsgId),
    ok.

fetch_and_increment_cache(MsgId, #dqstate { message_cache = Cache }) ->
    case ets:lookup(Cache, MsgId) of
        [] ->
            not_found;
        [{MsgId, Message, MsgSize, _RefCount}] ->
            NewRefCount = ets:update_counter(Cache, MsgId, {4, 1}),
            {Message, MsgSize, NewRefCount}
    end.

decrement_cache(MsgId, #dqstate { message_cache = Cache }) ->
    true = try case ets:update_counter(Cache, MsgId, {4, -1}) of
                   0  -> ets:delete(Cache, MsgId);
                   _N -> true
               end
           catch error:badarg -> 
                   %% MsgId is not in there because although it's been
                   %% delivered, it's never actually been read (think:
                   %% persistent message in mixed queue)
                   true
           end,
    ok.

insert_into_cache(Message = #basic_message { guid = MsgId },
                  MsgSize, #dqstate { message_cache = Cache }) ->
    true = ets:insert_new(Cache, {MsgId, Message, MsgSize, 1}),
    ok.

%% ---- INTERNAL RAW FUNCTIONS ----

internal_deliver(Q, ReadMsg, FakeDeliver,
                 State = #dqstate { sequences = Sequences }) ->
    case ets:lookup(Sequences, Q) of
        [] -> {ok, empty, State};
        [{Q, SeqId, SeqId, 0}] -> {ok, empty, State};
        [{Q, ReadSeqId, WriteSeqId, Length}] when Length > 0 ->
            Remaining = Length - 1,
            {ok, Result, NextReadSeqId, State1} =
                internal_read_message(
                  Q, ReadSeqId, FakeDeliver, ReadMsg, State),
            true = ets:insert(Sequences,
                              {Q, NextReadSeqId, WriteSeqId, Remaining}),
            {ok,
             case Result of
                 {MsgId, Delivered, {MsgId, ReadSeqId}} ->
                     {MsgId, Delivered, {MsgId, ReadSeqId}, Remaining};
                 {Message, BodySize, Delivered, {MsgId, ReadSeqId}} ->
                     {Message, BodySize, Delivered, {MsgId, ReadSeqId},
                      Remaining}
             end, State1}
    end.

internal_read_message(Q, ReadSeqId, FakeDeliver, ReadMsg, State) ->
    [Obj =
     #dq_msg_loc {is_delivered = Delivered, msg_id = MsgId,
                  next_seq_id = NextReadSeqId}] =
        mnesia:dirty_read(rabbit_disk_queue, {Q, ReadSeqId}),
    [{MsgId, RefCount, File, Offset, TotalSize}] =
        dets_ets_lookup(State, MsgId),
    ok =
        if FakeDeliver orelse Delivered -> ok;
           true ->
                mnesia:dirty_write(rabbit_disk_queue,
                                   Obj #dq_msg_loc {is_delivered = true})
        end,
    case ReadMsg of
        true ->
<<<<<<< HEAD
            case fetch_and_increment_cache(MsgId, State) of
                not_found ->
                    {FileHdl, State1} = get_read_handle(File, State),
                    {ok, {MsgBody, BodySize}} =
                        read_message_at_offset(FileHdl, Offset, TotalSize),
                    Message = bin_to_msg(MsgBody),
                    ok = case RefCount of
                             1 ->
                                 %% it's not in the cache and we only
                                 %% have 1 queue with the message. So
                                 %% don't bother putting it in the
                                 %% cache.
                                 ok;
                             _ -> insert_into_cache(Message, BodySize, State1)
                         end,
                    {ok, {Message, BodySize, Delivered, {MsgId, ReadSeqId}},
                     NextReadSeqId, State1};
                {Message, BodySize, _RefCount} ->
                    {ok, {Message, BodySize, Delivered, {MsgId, ReadSeqId}},
                     NextReadSeqId, State}
            end;
=======
            {FileHdl, State1} = get_read_handle(File, Offset, State),
            {ok, {MsgBody, BodySize}} =
                read_message_at_offset(FileHdl, Offset, TotalSize),
            {ok, {MsgId, MsgBody, BodySize, Delivered, {MsgId, ReadSeqId}},
             NextReadSeqId, State1};
>>>>>>> 19b343ac
        false ->
            {ok, {MsgId, Delivered, {MsgId, ReadSeqId}}, NextReadSeqId, State}
    end.

internal_auto_ack(Q, State) ->
    case internal_deliver(Q, false, true, State) of
        {ok, empty, State1} -> {ok, State1};
        {ok, {_MsgId, _Delivered, MsgSeqId, _Remaining}, State1} ->
            remove_messages(Q, [MsgSeqId], true, State1)
    end.        

internal_ack(Q, MsgSeqIds, State) ->
    remove_messages(Q, MsgSeqIds, true, State).

%% Q is only needed if MnesiaDelete /= false
%% called from ack with MnesiaDelete = true
%% called from tx_commit with MnesiaDelete = txn
%% called from tx_cancel with MnesiaDelete = false
%% called from purge with MnesiaDelete = txn
%% called from delete_queue with MnesiaDelete = txn
remove_messages(Q, MsgSeqIds, MnesiaDelete,
                State = #dqstate { file_summary = FileSummary,
                                   current_file_name = CurName
                                 }) ->
    Files =
        lists:foldl(
          fun ({MsgId, SeqId}, Files1) ->
                  [{MsgId, RefCount, File, Offset, TotalSize}] =
                      dets_ets_lookup(State, MsgId),
                  Files2 =
                      case RefCount of
                          1 ->
                              ok = dets_ets_delete(State, MsgId),
                              ok = remove_cache_entry(MsgId, State),
                              [{File, ValidTotalSize, ContiguousTop,
                                Left, Right}] = ets:lookup(FileSummary, File),
                              ContiguousTop1 =
                                  lists:min([ContiguousTop, Offset]),
                              true =
                                  ets:insert(FileSummary,
                                             {File, (ValidTotalSize-TotalSize-
                                                     ?FILE_PACKING_ADJUSTMENT),
                                                 ContiguousTop1, Left, Right}),
                              if CurName =:= File -> Files1;
                                 true -> sets:add_element(File, Files1)
                              end;
                          _ when 1 < RefCount ->
                              ok = decrement_cache(MsgId, State),
                              ok = dets_ets_insert(
                                     State, {MsgId, RefCount - 1,
                                             File, Offset, TotalSize}),
                              Files1
                      end,
                  ok = case MnesiaDelete of
                           true -> mnesia:dirty_delete(rabbit_disk_queue,
                                                       {Q, SeqId});
                           txn -> mnesia:delete(rabbit_disk_queue,
                                                {Q, SeqId}, write);
                           _ -> ok
                       end,
                  Files2
          end, sets:new(), MsgSeqIds),
    State1 = compact(Files, State),
    {ok, State1}.

internal_tx_publish(MsgId, Message,
                    State = #dqstate { current_file_handle = CurHdl,
                                       current_file_name = CurName,
                                       current_offset = CurOffset,
                                       file_summary = FileSummary
                                      }) ->
    case dets_ets_lookup(State, MsgId) of
        [] ->
            %% New message, lots to do
            {ok, TotalSize} =
                append_message(CurHdl, MsgId, msg_to_bin(Message)),
            true = dets_ets_insert_new(State, {MsgId, 1, CurName,
                                               CurOffset, TotalSize}),
            [{CurName, ValidTotalSize, ContiguousTop, Left, undefined}] =
                ets:lookup(FileSummary, CurName),
            ValidTotalSize1 = ValidTotalSize + TotalSize +
                ?FILE_PACKING_ADJUSTMENT,
            ContiguousTop1 = if CurOffset =:= ContiguousTop ->
                                     %% can't be any holes in this file
                                     ValidTotalSize1;
                                true -> ContiguousTop
                             end,
            true = ets:insert(FileSummary, {CurName, ValidTotalSize1,
                                            ContiguousTop1, Left, undefined}),
            NextOffset = CurOffset + TotalSize + ?FILE_PACKING_ADJUSTMENT,
            maybe_roll_to_new_file(
              NextOffset, State #dqstate {current_offset = NextOffset,
                                          current_dirty = true});
        [{MsgId, RefCount, File, Offset, TotalSize}] ->
            %% We already know about it, just update counter
            ok = dets_ets_insert(State, {MsgId, RefCount + 1, File,
                                         Offset, TotalSize}),
            {ok, State}
    end.

%% can call this with PubMsgSeqIds as zip(PubMsgIds, duplicate(N, next))
internal_tx_commit(Q, PubMsgSeqIds, AckSeqIds, From,
                   State = #dqstate { sequences = Sequences,
                                      current_file_name = CurFile,
                                      current_dirty = IsDirty,
                                      on_sync_froms = SyncFroms,
                                      last_sync_offset = SyncOffset
                                    }) ->
    {PubList, PubAcc, ReadSeqId, Length} =
        case PubMsgSeqIds of
            [] -> {[], undefined, undefined, undefined};
            [{_, FirstSeqIdTo}|_] ->
                {InitReadSeqId, InitWriteSeqId, InitLength} =
                    sequence_lookup(Sequences, Q),
                InitReadSeqId1 = determine_next_read_id(
                                   InitReadSeqId, InitWriteSeqId, FirstSeqIdTo),
                { zip_with_tail(PubMsgSeqIds, {last, {next, next}}),
                  InitWriteSeqId, InitReadSeqId1, InitLength}
        end,
    {atomic, {InCurFile, WriteSeqId, State1}} =
        mnesia:transaction(
          fun() ->
                  ok = mnesia:write_lock_table(rabbit_disk_queue),
                  %% must deal with publishes first, if we didn't
                  %% then we could end up acking a message before
                  %% it's been published, which is clearly
                  %% nonsense. I.e. in commit, do not do things in an
                  %% order which _could_not_ have happened.
                  {InCurFile1, WriteSeqId1} =
                      lists:foldl(
                        fun ({{MsgId, SeqId}, {_NextMsgId, NextSeqId}},
                             {InCurFileAcc, ExpectedSeqId}) ->
                                [{MsgId, _RefCount, File, Offset,
                                  _TotalSize}] = dets_ets_lookup(State, MsgId),
                                 SeqId1 = adjust_last_msg_seq_id(
                                            Q, ExpectedSeqId, SeqId, write),
                                 NextSeqId1 =
                                    find_next_seq_id(SeqId1, NextSeqId),
                                 ok = mnesia:write(
                                        rabbit_disk_queue,
                                        #dq_msg_loc { queue_and_seq_id =
                                                      {Q, SeqId1},
                                                      msg_id = MsgId,
                                                      is_delivered = false,
                                                      next_seq_id = NextSeqId1
                                                     },
                                        write),
                                 {InCurFileAcc orelse (File =:= CurFile andalso
                                                       Offset >= SyncOffset),
                                  NextSeqId1}
                         end, {false, PubAcc}, PubList),
                   {ok, State2} = remove_messages(Q, AckSeqIds, txn, State),
                   {InCurFile1, WriteSeqId1, State2}
          end),
    true = case PubList of
               [] -> true;
               _  -> ets:insert(Sequences, {Q, ReadSeqId, WriteSeqId,
                                            Length + erlang:length(PubList)})
           end,
    if IsDirty andalso InCurFile ->
            {false, State1 #dqstate { on_sync_froms = [From | SyncFroms] }};
       true ->
            {true, State1}
    end.

%% SeqId can be 'next'
internal_publish(Q, Message = #basic_message { guid = MsgId }, SeqId,
                 IsDelivered, State) ->
    {ok, State1 = #dqstate { sequences = Sequences }} =
        internal_tx_publish(MsgId, Message, State),
    {ReadSeqId, WriteSeqId, Length} =
        sequence_lookup(Sequences, Q),
    ReadSeqId3 = determine_next_read_id(ReadSeqId, WriteSeqId, SeqId),
    WriteSeqId3 = adjust_last_msg_seq_id(Q, WriteSeqId, SeqId, dirty),
    WriteSeqId3Next = WriteSeqId3 + 1,
    ok = mnesia:dirty_write(rabbit_disk_queue,
                            #dq_msg_loc { queue_and_seq_id = {Q, WriteSeqId3},
                                          msg_id = MsgId,
                                          next_seq_id = WriteSeqId3Next,
                                          is_delivered = IsDelivered}),
    true = ets:insert(Sequences, {Q, ReadSeqId3, WriteSeqId3Next, Length + 1}),
    {ok, {MsgId, WriteSeqId3}, State1}.

internal_tx_cancel(MsgIds, State) ->
    %% we don't need seq ids because we're not touching mnesia,
    %% because seqids were never assigned
    MsgSeqIds = zip_with_tail(MsgIds, {duplicate, undefined}),
    remove_messages(undefined, MsgSeqIds, false, State).

internal_requeue(_Q, [], State) ->
    {ok, State};
internal_requeue(Q, MsgSeqIds = [{_, {FirstSeqIdTo, _}}|_],
                 State = #dqstate { sequences = Sequences }) ->
    %% We know that every seq_id in here is less than the ReadSeqId
    %% you'll get if you look up this queue in Sequences (i.e. they've
    %% already been delivered). We also know that the rows for these
    %% messages are still in rabbit_disk_queue (i.e. they've not been
    %% ack'd).

    %% Now, it would be nice if we could adjust the sequence ids in
    %% rabbit_disk_queue (mnesia) to create a contiguous block and
    %% then drop the ReadSeqId for the queue by the corresponding
    %% amount. However, this is not safe because there may be other
    %% sequence ids which have been sent out as part of deliveries
    %% which are not being requeued. As such, moving things about in
    %% rabbit_disk_queue _under_ the current ReadSeqId would result in
    %% such sequence ids referring to the wrong messages.

    %% Therefore, the only solution is to take these messages, and to
    %% reenqueue them at the top of the queue. Usefully, this only
    %% affects the Sequences and rabbit_disk_queue structures - there
    %% is no need to physically move the messages about on disk, so
    %% MsgLocation and FileSummary stay put (which makes further sense
    %% as they have no concept of sequence id anyway).

    {ReadSeqId, WriteSeqId, Length} = sequence_lookup(Sequences, Q),
    ReadSeqId1 = determine_next_read_id(ReadSeqId, WriteSeqId, FirstSeqIdTo),
    MsgSeqIdsZipped = zip_with_tail(MsgSeqIds, {last, {next, {next, true}}}),
    {atomic, {WriteSeqId1, Q, State}} =
        mnesia:transaction(
          fun() ->
                  ok = mnesia:write_lock_table(rabbit_disk_queue),
                  lists:foldl(fun requeue_message/2, {WriteSeqId, Q, State},
                              MsgSeqIdsZipped)
          end),
    true = ets:insert(Sequences, {Q, ReadSeqId1, WriteSeqId1,
                                  Length + erlang:length(MsgSeqIds)}),
    {ok, State}.

requeue_message({{{MsgId, SeqIdOrig}, {SeqIdTo, NewIsDelivered}},
                 {_NextMsgSeqId, {NextSeqIdTo, _NextNewIsDelivered}}},
                {ExpectedSeqIdTo, Q, State}) ->
    SeqIdTo1 = adjust_last_msg_seq_id(Q, ExpectedSeqIdTo, SeqIdTo, write),
    NextSeqIdTo1 = find_next_seq_id(SeqIdTo1, NextSeqIdTo),
    [Obj = #dq_msg_loc { is_delivered = true, msg_id = MsgId,
                         next_seq_id = NextSeqIdOrig }] =
        mnesia:read(rabbit_disk_queue, {Q, SeqIdOrig}, write),
    if SeqIdTo1 == SeqIdOrig andalso NextSeqIdTo1 == NextSeqIdOrig -> ok;
       true ->
            ok = mnesia:write(rabbit_disk_queue,
                              Obj #dq_msg_loc {queue_and_seq_id = {Q, SeqIdTo1},
                                               next_seq_id = NextSeqIdTo1,
                                               is_delivered = NewIsDelivered
                                              },
                              write),
            ok = mnesia:delete(rabbit_disk_queue, {Q, SeqIdOrig}, write)
    end,
    decrement_cache(MsgId, State),
    {NextSeqIdTo1, Q, State}.

internal_purge(Q, State = #dqstate { sequences = Sequences }) ->
    case ets:lookup(Sequences, Q) of
        [] -> {ok, 0, State};
        [{Q, ReadSeqId, WriteSeqId, _Length}] ->
            {atomic, {ok, State1}} =
                mnesia:transaction(
                  fun() ->
                          ok = mnesia:write_lock_table(rabbit_disk_queue),
                          {MsgSeqIds, WriteSeqId} =
                              rabbit_misc:unfold(
                                fun (SeqId) when SeqId == WriteSeqId -> false;
                                    (SeqId) ->
                                        [#dq_msg_loc { msg_id = MsgId,
                                                       next_seq_id = NextSeqId }
                                        ] = mnesia:read(rabbit_disk_queue,
                                                        {Q, SeqId}, write),
                                        {true, {MsgId, SeqId}, NextSeqId}
                                end, ReadSeqId),
                          remove_messages(Q, MsgSeqIds, txn, State)
                  end),
            true = ets:insert(Sequences, {Q, WriteSeqId, WriteSeqId, 0}),
            {ok, WriteSeqId - ReadSeqId, State1}
    end.

internal_delete_queue(Q, State) ->
    {ok, _Count, State1 = #dqstate { sequences = Sequences }} =
        internal_purge(Q, State), %% remove everything undelivered
    true = ets:delete(Sequences, Q),
    {atomic, {ok, State2}} =
        mnesia:transaction(
          fun() -> %% now remove everything already delivered
                  ok = mnesia:write_lock_table(rabbit_disk_queue),
                  Objs =
                      mnesia:match_object(
                        rabbit_disk_queue,
                        #dq_msg_loc { queue_and_seq_id = {Q, '_'},
                                      msg_id = '_',
                                      is_delivered = '_',
                                      next_seq_id = '_'
                                     },
                        write),
                  MsgSeqIds =
                      lists:map(
                        fun (#dq_msg_loc { queue_and_seq_id = {_Q, SeqId},
                                           msg_id = MsgId }) ->
                                {MsgId, SeqId} end, Objs),
                  remove_messages(Q, MsgSeqIds, txn, State1)
          end),
    {ok, State2}.

internal_dump_queue(Q, State = #dqstate { sequences = Sequences }) ->
    case ets:lookup(Sequences, Q) of
        [] -> {[], State};
        [{Q, ReadSeq, WriteSeq, _Length}] ->
            {QList, {WriteSeq, State3}} =
                rabbit_misc:unfold(
                  fun ({SeqId, _State1}) when SeqId == WriteSeq ->
                          false;
                      ({SeqId, State1}) ->
                          {ok, {Message, Size, Delivered, {MsgId, SeqId}},
                           NextReadSeqId, State2} =
                              internal_read_message(Q, SeqId, true, true,
                                                    State1),
                          {true,
                           {Message, Size, Delivered, {MsgId, SeqId}, SeqId},
                           {NextReadSeqId, State2}}
                  end, {ReadSeq, State}),
            {lists:reverse(QList), State3}
    end.

internal_delete_non_durable_queues(
  DurableQueues, State = #dqstate { sequences = Sequences }) ->
    ets:foldl(
      fun ({Q, _Read, _Write, _Length}, {ok, State1}) ->
              case sets:is_element(Q, DurableQueues) of
                  true -> {ok, State1};
                  false -> internal_delete_queue(Q, State1)
              end
      end, {ok, State}, Sequences).

%% ---- ROLLING OVER THE APPEND FILE ----

maybe_roll_to_new_file(Offset,
                       State = #dqstate { file_size_limit = FileSizeLimit,
                                          current_file_name = CurName,
                                          current_file_handle = CurHdl,
                                          current_file_num = CurNum,
                                          file_summary = FileSummary
                                        }
                      ) when Offset >= FileSizeLimit ->
    State1 = sync_current_file_handle(State),
    ok = file:close(CurHdl),
    NextNum = CurNum + 1,
    NextName = integer_to_list(NextNum) ++ ?FILE_EXTENSION,
    {ok, NextHdl} = file:open(form_filename(NextName),
                              [write, raw, binary, delayed_write]),
    ok = preallocate(NextHdl, FileSizeLimit, 0),
    true = ets:update_element(FileSummary, CurName, {5, NextName}),%% 5 is Right
    true = ets:insert_new(FileSummary, {NextName, 0, 0, CurName, undefined}),
    State2 = State1 #dqstate { current_file_name = NextName,
                               current_file_handle = NextHdl,
                               current_file_num = NextNum,
                               current_offset = 0,
                               last_sync_offset = 0
                              },
    {ok, compact(sets:from_list([CurName]), State2)};
maybe_roll_to_new_file(_, State) ->
    {ok, State}.

preallocate(Hdl, FileSizeLimit, FinalPos) ->
    {ok, FileSizeLimit} = file:position(Hdl, {bof, FileSizeLimit}),
    ok = file:truncate(Hdl),
    {ok, FinalPos} = file:position(Hdl, {bof, FinalPos}),
    ok.

%% ---- GARBAGE COLLECTION / COMPACTION / AGGREGATION ----

compact(FilesSet, State) ->
    %% smallest number, hence eldest, hence left-most, first
    Files = lists:sort(sets:to_list(FilesSet)),
    %% foldl reverses, so now youngest/right-most first
    RemainingFiles = lists:foldl(fun (File, Acc) ->
                                         delete_empty_files(File, Acc, State)
                                 end, [], Files),
    lists:foldl(fun combine_file/2, State, lists:reverse(RemainingFiles)).

combine_file(File, State = #dqstate { file_summary = FileSummary,
                                      current_file_name = CurName
                                    }) ->
    %% the file we're looking at may no longer exist as it may have
    %% been deleted within the current GC run
    case ets:lookup(FileSummary, File) of
        [] -> State;
        [FileObj = {File, _ValidData, _ContiguousTop, Left, Right}] ->
            GoRight =
                fun() ->
                        case Right of
                            undefined -> State;
                            _ when not (CurName == Right) ->
                                [RightObj] = ets:lookup(FileSummary, Right),
                                {_, State1} =
                                    adjust_meta_and_combine(FileObj, RightObj,
                                                            State),
                                State1;
                            _ -> State
                        end
                end,
            case Left of
                undefined ->
                    GoRight();
                _ -> [LeftObj] = ets:lookup(FileSummary, Left),
                     case adjust_meta_and_combine(LeftObj, FileObj, State) of
                         {true, State1} -> State1;
                         {false, State} -> GoRight()
                     end
            end
    end.

adjust_meta_and_combine(
  LeftObj = {LeftFile, LeftValidData, _LeftContigTop, LeftLeft, RightFile},
  RightObj = {RightFile, RightValidData, _RightContigTop, LeftFile, RightRight},
  State = #dqstate { file_size_limit = FileSizeLimit,
                     file_summary = FileSummary
                   }) ->
    TotalValidData = LeftValidData + RightValidData,
    if FileSizeLimit >= TotalValidData ->
            State1 = combine_files(RightObj, LeftObj, State),
            %% this could fail if RightRight is undefined
            %% left is the 4th field
            ets:update_element(FileSummary, RightRight, {4, LeftFile}),
            true = ets:insert(FileSummary, {LeftFile,
                                            TotalValidData, TotalValidData,
                                            LeftLeft,
                                            RightRight}),
            true = ets:delete(FileSummary, RightFile),
            {true, State1};
       true -> {false, State}
    end.

sort_msg_locations_by_offset(Asc, List) ->
    Comp = case Asc of
               true  -> fun erlang:'<'/2;
               false -> fun erlang:'>'/2
           end,
    lists:sort(fun ({_, _, _, OffA, _}, {_, _, _, OffB, _}) ->
                       Comp(OffA, OffB)
               end, List).

truncate_and_extend_file(FileHdl, Lowpoint, Highpoint) ->
    {ok, Lowpoint} = file:position(FileHdl, {bof, Lowpoint}),
    ok = file:truncate(FileHdl),
    ok = preallocate(FileHdl, Highpoint, Lowpoint).

combine_files({Source, SourceValid, _SourceContiguousTop,
              _SourceLeft, _SourceRight},
             {Destination, DestinationValid, DestinationContiguousTop,
              _DestinationLeft, _DestinationRight},
             State1) ->
    State = close_file(Source, close_file(Destination, State1)),
    {ok, SourceHdl} =
        file:open(form_filename(Source),
                  [read, write, raw, binary, read_ahead, delayed_write]),
    {ok, DestinationHdl} =
        file:open(form_filename(Destination),
                  [read, write, raw, binary, read_ahead, delayed_write]),
    ExpectedSize = SourceValid + DestinationValid,
    %% if DestinationValid =:= DestinationContiguousTop then we don't
    %% need a tmp file
    %% if they're not equal, then we need to write out everything past
    %%   the DestinationContiguousTop to a tmp file then truncate,
    %%   copy back in, and then copy over from Source
    %% otherwise we just truncate straight away and copy over from Source
    if DestinationContiguousTop =:= DestinationValid ->
            ok = truncate_and_extend_file(DestinationHdl,
                                          DestinationValid, ExpectedSize);
       true ->
            Tmp = filename:rootname(Destination) ++ ?FILE_EXTENSION_TMP,
            {ok, TmpHdl} =
                file:open(form_filename(Tmp),
                          [read, write, raw, binary,
                           read_ahead, delayed_write]),
            Worklist =
                lists:dropwhile(
                  fun ({_, _, _, Offset, _})
                      when Offset /= DestinationContiguousTop ->
                          %% it cannot be that Offset ==
                          %% DestinationContiguousTop because if it
                          %% was then DestinationContiguousTop would
                          %% have been extended by TotalSize
                          Offset < DestinationContiguousTop
                          %% Given expected access patterns, I suspect
                          %% that the list should be naturally sorted
                          %% as we require, however, we need to
                          %% enforce it anyway
                  end, sort_msg_locations_by_offset(
                         true, dets_ets_match_object(State,
                                                     {'_', '_', Destination,
                                                      '_', '_'}))),
            ok = copy_messages(
                   Worklist, DestinationContiguousTop, DestinationValid,
                   DestinationHdl, TmpHdl, Destination, State),
            TmpSize = DestinationValid - DestinationContiguousTop,
            %% so now Tmp contains everything we need to salvage from
            %% Destination, and MsgLocationDets has been updated to
            %% reflect compaction of Destination so truncate
            %% Destination and copy from Tmp back to the end
            {ok, 0} = file:position(TmpHdl, {bof, 0}),
            ok = truncate_and_extend_file(
                   DestinationHdl, DestinationContiguousTop, ExpectedSize),
            {ok, TmpSize} = file:copy(TmpHdl, DestinationHdl, TmpSize),
            %% position in DestinationHdl should now be DestinationValid
            ok = file:sync(DestinationHdl),
            ok = file:close(TmpHdl),
            ok = file:delete(form_filename(Tmp))
    end,
    SourceWorkList =
        sort_msg_locations_by_offset(
          true, dets_ets_match_object(State,
                                      {'_', '_', Source,
                                       '_', '_'})),
    ok = copy_messages(SourceWorkList, DestinationValid, ExpectedSize,
                       SourceHdl, DestinationHdl, Destination, State),
    %% tidy up
    ok = file:sync(DestinationHdl),
    ok = file:close(SourceHdl),
    ok = file:close(DestinationHdl),
    ok = file:delete(form_filename(Source)),
    State.

copy_messages(WorkList, InitOffset, FinalOffset, SourceHdl, DestinationHdl,
              Destination, State) ->
    {FinalOffset, BlockStart1, BlockEnd1} =
        lists:foldl(
          fun ({MsgId, RefCount, _Source, Offset, TotalSize},
               {CurOffset, BlockStart, BlockEnd}) ->
                  %% CurOffset is in the DestinationFile.
                  %% Offset, BlockStart and BlockEnd are in the SourceFile
                  Size = TotalSize + ?FILE_PACKING_ADJUSTMENT,
                  %% update MsgLocationDets to reflect change of file and offset
                  ok = dets_ets_insert(State, {MsgId, RefCount, Destination,
                                               CurOffset, TotalSize}),
                  NextOffset = CurOffset + Size,
                  if BlockStart =:= undefined ->
                          %% base case, called only for the first list elem
                          {NextOffset, Offset, Offset + Size};
                     Offset =:= BlockEnd ->
                          %% extend the current block because the next
                          %% msg follows straight on
                          {NextOffset, BlockStart, BlockEnd + Size};
                     true ->
                          %% found a gap, so actually do the work for
                          %% the previous block
                          BSize = BlockEnd - BlockStart,
                          {ok, BlockStart} =
                                file:position(SourceHdl, {bof, BlockStart}),
                          {ok, BSize} =
                              file:copy(SourceHdl, DestinationHdl, BSize),
                          {NextOffset, Offset, Offset + Size}
                  end
          end, {InitOffset, undefined, undefined}, WorkList),
    %% do the last remaining block
    BSize1 = BlockEnd1 - BlockStart1,
    {ok, BlockStart1} = file:position(SourceHdl, {bof, BlockStart1}),
    {ok, BSize1} = file:copy(SourceHdl, DestinationHdl, BSize1),
    ok.

close_file(File, State = #dqstate { read_file_handles =
                                   {ReadHdls, ReadHdlsAge} }) ->
    case dict:find(File, ReadHdls) of
        error ->
            State;
        {ok, {Hdl, Then}} ->
            ok = file:close(Hdl),
            State #dqstate { read_file_handles =
                             { dict:erase(File, ReadHdls),
                               gb_trees:delete(Then, ReadHdlsAge) } }
    end.

delete_empty_files(File, Acc, #dqstate { file_summary = FileSummary }) ->
    [{File, ValidData, _ContiguousTop, Left, Right}] =
        ets:lookup(FileSummary, File),
    case ValidData of
        %% we should NEVER find the current file in here hence right
        %% should always be a file, not undefined
        0 ->
            case {Left, Right} of
                {undefined, _} when not (is_atom(Right)) ->
                    %% the eldest file is empty. YAY!
                    %% left is the 4th field
                    true =
                        ets:update_element(FileSummary, Right, {4, undefined});
                {_, _} when not (is_atom(Right)) ->
                    %% left is the 4th field
                    true = ets:update_element(FileSummary, Right, {4, Left}),
                    %% right is the 5th field
                    true = ets:update_element(FileSummary, Left, {5, Right})
            end,
            true = ets:delete(FileSummary, File),
            ok = file:delete(form_filename(File)),
            Acc;
        _ -> [File|Acc]
    end.

%% ---- DISK RECOVERY ----

add_index() ->
    case mnesia:add_table_index(rabbit_disk_queue, msg_id) of
        {atomic, ok} -> ok;
        {aborted,{already_exists,rabbit_disk_queue,_}} -> ok;
        E -> E
    end.

del_index() ->
    case mnesia:del_table_index(rabbit_disk_queue, msg_id) of
        {atomic, ok} -> ok;
        %% hmm, something weird must be going on, but it's probably
        %% not the end of the world
        {aborted, {no_exists, rabbit_disk_queue,_}} -> ok;
        E1 -> E1
    end.

load_from_disk(State) ->
    %% sorted so that smallest number is first. which also means
    %% eldest file (left-most) first
    ok = add_index(),
    {Files, TmpFiles} = get_disk_queue_files(),
    ok = recover_crashed_compactions(Files, TmpFiles),
    %% There should be no more tmp files now, so go ahead and load the
    %% whole lot
    State1 = load_messages(undefined, Files, State),
    %% Finally, check there is nothing in mnesia which we haven't
    %% loaded
    {atomic, true} = mnesia:transaction(
             fun() ->
                     ok = mnesia:read_lock_table(rabbit_disk_queue),
                     mnesia:foldl(
                       fun (#dq_msg_loc { msg_id = MsgId,
                                          queue_and_seq_id = {Q, SeqId} },
                            true) ->
                               case erlang:length(dets_ets_lookup(
                                                    State1, MsgId)) of
                                   0 -> ok == mnesia:delete(rabbit_disk_queue,
                                                            {Q, SeqId}, write);
                                   1 -> true
                               end
                       end,
                       true, rabbit_disk_queue)
             end),
    State2 = extract_sequence_numbers(State1),
    ok = del_index(),
    {ok, State2}.

extract_sequence_numbers(State = #dqstate { sequences = Sequences }) ->
    {atomic, true} = mnesia:transaction(
      fun() ->
              ok = mnesia:read_lock_table(rabbit_disk_queue),
              mnesia:foldl(
                fun (#dq_msg_loc { queue_and_seq_id = {Q, SeqId} }, true) ->
                        NextWrite = SeqId + 1,
                        true =
                            case ets:lookup(Sequences, Q) of
                                [] -> ets:insert_new(Sequences,
                                                     {Q, SeqId, NextWrite, -1});
                                [Orig = {Q, Read, Write, Length}] ->
                                    Repl = {Q, lists:min([Read, SeqId]),
                                            lists:max([Write, NextWrite]),
                                            %% Length is wrong here,
                                            %% but it doesn't matter
                                            %% because we'll pull out
                                            %% the gaps in
                                            %% remove_gaps_in_sequences
                                            %% in then do a straight
                                            %% subtraction to get the
                                            %% right length
                                            Length},
                                    if Orig =:= Repl -> true;
                                       true -> ets:insert(Sequences, Repl)
                                    end
                            end
                end, true, rabbit_disk_queue)
      end),
    remove_gaps_in_sequences(State),
    State.

remove_gaps_in_sequences(#dqstate { sequences = Sequences }) ->
    %% read the comments at internal_requeue.

    %% Because we are at startup, we know that no sequence ids have
    %% been issued (or at least, they were, but have been
    %% forgotten). Therefore, we can nicely shuffle up and not
    %% worry. Note that I'm choosing to shuffle up, but alternatively
    %% we could shuffle downwards. However, I think there's greater
    %% likelihood of gaps being at the bottom rather than the top of
    %% the queue, so shuffling up should be the better bet.
    {atomic, _} =
        mnesia:transaction(
          fun() ->
                  ok = mnesia:write_lock_table(rabbit_disk_queue),
                  lists:foreach(
                    fun ({Q, ReadSeqId, WriteSeqId, _Length}) ->
                            Gap = shuffle_up(Q, ReadSeqId-1, WriteSeqId-1, 0),
                            ReadSeqId1 = ReadSeqId + Gap,
                            Length = WriteSeqId - ReadSeqId1,
                            true =
                                ets:insert(Sequences,
                                           {Q, ReadSeqId1, WriteSeqId, Length})
                    end, ets:match_object(Sequences, '_'))
          end).

shuffle_up(_Q, SeqId, SeqId, Gap) ->
    Gap;
shuffle_up(Q, BaseSeqId, SeqId, Gap) ->
    GapInc =
        case mnesia:read(rabbit_disk_queue, {Q, SeqId}, write) of
            [] -> 1;
            [Obj] ->
                case Gap of
                    0 -> ok;
                    _ -> mnesia:write(rabbit_disk_queue,
                                      Obj #dq_msg_loc {
                                        queue_and_seq_id = {Q, SeqId + Gap },
                                        next_seq_id = SeqId + Gap + 1
                                       },
                                      write),
                         mnesia:delete(rabbit_disk_queue, {Q, SeqId}, write)
                end,
                0
        end,
    shuffle_up(Q, BaseSeqId, SeqId - 1, Gap + GapInc).

load_messages(undefined, [],
              State = #dqstate { file_summary = FileSummary,
                                 current_file_name = CurName }) ->
    true = ets:insert_new(FileSummary, {CurName, 0, 0, undefined, undefined}),
    State;
load_messages(Left, [], State) ->
    Num = list_to_integer(filename:rootname(Left)),
    Offset = case dets_ets_match_object(State, {'_', '_', Left, '_', '_'}) of
                 [] -> 0;
                 L -> [{_MsgId, _RefCount, Left, MaxOffset, TotalSize}|_] =
                          sort_msg_locations_by_offset(false, L),
                      MaxOffset + TotalSize + ?FILE_PACKING_ADJUSTMENT
             end,
    State #dqstate { current_file_num = Num, current_file_name = Left,
                     current_offset = Offset };
load_messages(Left, [File|Files],
              State = #dqstate { file_summary = FileSummary }) ->
    %% [{MsgId, TotalSize, FileOffset}]
    {ok, Messages} = scan_file_for_valid_messages(form_filename(File)),
    {ValidMessagesRev, ValidTotalSize} = lists:foldl(
        fun ({MsgId, TotalSize, Offset}, {VMAcc, VTSAcc}) ->
                case erlang:length(mnesia:dirty_index_match_object
                            (rabbit_disk_queue,
                             #dq_msg_loc { msg_id = MsgId,
                                           queue_and_seq_id = '_',
                                           is_delivered = '_',
                                           next_seq_id = '_'
                                         },
                             msg_id)) of
                    0 -> {VMAcc, VTSAcc};
                    RefCount ->
                        true =
                            dets_ets_insert_new(State, {MsgId, RefCount, File,
                                                        Offset, TotalSize}),
                        {[{MsgId, TotalSize, Offset}|VMAcc],
                         VTSAcc + TotalSize + ?FILE_PACKING_ADJUSTMENT
                        }
                end
        end, {[], 0}, Messages),
    %% foldl reverses lists and find_contiguous_block_prefix needs
    %% elems in the same order as from scan_file_for_valid_messages
    {ContiguousTop, _} = find_contiguous_block_prefix(
                           lists:reverse(ValidMessagesRev)),
    Right = case Files of
                [] -> undefined;
                [F|_] -> F
            end,
    true = ets:insert_new(FileSummary,
                          {File, ValidTotalSize, ContiguousTop, Left, Right}),
    load_messages(File, Files, State).

%% ---- DISK RECOVERY OF FAILED COMPACTION ----

recover_crashed_compactions(Files, TmpFiles) ->
    lists:foreach(fun (TmpFile) ->
                          ok = recover_crashed_compactions1(Files, TmpFile) end,
                  TmpFiles),
    ok.

verify_messages_in_mnesia(MsgIds) ->
    lists:foreach(
      fun (MsgId) ->
              true = 0 < erlang:length(mnesia:dirty_index_match_object
                                       (rabbit_disk_queue,
                                        #dq_msg_loc { msg_id = MsgId,
                                                      queue_and_seq_id = '_',
                                                      is_delivered = '_',
                                                      next_seq_id = '_'
                                                     },
                                        msg_id))
      end, MsgIds).

recover_crashed_compactions1(Files, TmpFile) ->
    GrabMsgId = fun ({MsgId, _TotalSize, _FileOffset}) -> MsgId end,
    NonTmpRelatedFile = filename:rootname(TmpFile) ++ ?FILE_EXTENSION,
    true = lists:member(NonTmpRelatedFile, Files),
    %% [{MsgId, TotalSize, FileOffset}]
    {ok, UncorruptedMessagesTmp} =
        scan_file_for_valid_messages(form_filename(TmpFile)),
    MsgIdsTmp = lists:map(GrabMsgId, UncorruptedMessagesTmp),
    %% all of these messages should appear in the mnesia table,
    %% otherwise they wouldn't have been copied out
    verify_messages_in_mnesia(MsgIdsTmp),
    {ok, UncorruptedMessages} =
        scan_file_for_valid_messages(form_filename(NonTmpRelatedFile)),
    MsgIds = lists:map(GrabMsgId, UncorruptedMessages),
    %% 1) It's possible that everything in the tmp file is also in the
    %%    main file such that the main file is (prefix ++
    %%    tmpfile). This means that compaction failed immediately
    %%    prior to the final step of deleting the tmp file. Plan: just
    %%    delete the tmp file
    %% 2) It's possible that everything in the tmp file is also in the
    %%    main file but with holes throughout (or just somthing like
    %%    main = (prefix ++ hole ++ tmpfile)). This means that
    %%    compaction wrote out the tmp file successfully and then
    %%    failed. Plan: just delete the tmp file and allow the
    %%    compaction to eventually be triggered later
    %% 3) It's possible that everything in the tmp file is also in the
    %%    main file but such that the main file does not end with tmp
    %%    file (and there are valid messages in the suffix; main =
    %%    (prefix ++ tmpfile[with extra holes?] ++ suffix)). This
    %%    means that compaction failed as we were writing out the tmp
    %%    file. Plan: just delete the tmp file and allow the
    %%    compaction to eventually be triggered later
    %% 4) It's possible that there are messages in the tmp file which
    %%    are not in the main file. This means that writing out the
    %%    tmp file succeeded, but then we failed as we were copying
    %%    them back over to the main file, after truncating the main
    %%    file. As the main file has already been truncated, it should
    %%    consist only of valid messages. Plan: Truncate the main file
    %%    back to before any of the files in the tmp file and copy
    %%    them over again
    case lists:all(fun (MsgId) -> lists:member(MsgId, MsgIds) end, MsgIdsTmp) of
        true -> %% we're in case 1, 2 or 3 above. Just delete the tmp file
                %% note this also catches the case when the tmp file
                %% is empty
            ok = file:delete(TmpFile);
        _False ->
            %% we're in case 4 above. Check that everything in the
            %% main file is a valid message in mnesia
            verify_messages_in_mnesia(MsgIds),
            %% The main file should be contiguous
            {Top, MsgIds} = find_contiguous_block_prefix(UncorruptedMessages),
            %% we should have that none of the messages in the prefix
            %% are in the tmp file
            true = lists:all(fun (MsgId) ->
                                     not (lists:member(MsgId, MsgIdsTmp))
                             end, MsgIds),
            {ok, MainHdl} = file:open(form_filename(NonTmpRelatedFile),
                                      [write, raw, binary, delayed_write]),
            {ok, Top} = file:position(MainHdl, Top),
            %% wipe out any rubbish at the end of the file
            ok = file:truncate(MainHdl),
            %% there really could be rubbish at the end of the file -
            %% we could have failed after the extending truncate.
            %% Remember the head of the list will be the highest entry
            %% in the file
            [{_, TmpTopTotalSize, TmpTopOffset}|_] = UncorruptedMessagesTmp,
            TmpSize = TmpTopOffset + TmpTopTotalSize + ?FILE_PACKING_ADJUSTMENT,
            ExpectedAbsPos = Top + TmpSize,
            {ok, ExpectedAbsPos} = file:position(MainHdl, {cur, TmpSize}),
            %% and now extend the main file as big as necessary in a
            %% single move if we run out of disk space, this truncate
            %% could fail, but we still aren't risking losing data
            ok = file:truncate(MainHdl),
            {ok, TmpHdl} = file:open(form_filename(TmpFile),
                                     [read, raw, binary, read_ahead]),
            {ok, TmpSize} = file:copy(TmpHdl, MainHdl, TmpSize),
            ok = file:close(MainHdl),
            ok = file:close(TmpHdl),
            ok = file:delete(TmpFile),

            {ok, MainMessages} =
                scan_file_for_valid_messages(form_filename(NonTmpRelatedFile)),
            MsgIdsMain = lists:map(GrabMsgId, MainMessages),
            %% check that everything in MsgIds is in MsgIdsMain
            true = lists:all(fun (MsgId) -> lists:member(MsgId, MsgIdsMain) end,
                             MsgIds),
            %% check that everything in MsgIdsTmp is in MsgIdsMain
            true = lists:all(fun (MsgId) -> lists:member(MsgId, MsgIdsMain) end,
                             MsgIdsTmp)
    end,
    ok.

%% this assumes that the messages are ordered such that the highest
%% address is at the head of the list. This matches what
%% scan_file_for_valid_messages produces
find_contiguous_block_prefix([]) -> {0, []};
find_contiguous_block_prefix([{MsgId, TotalSize, Offset}|Tail]) ->
    case find_contiguous_block_prefix(Tail, Offset, [MsgId]) of
        {ok, Acc} -> {Offset + TotalSize + ?FILE_PACKING_ADJUSTMENT,
                      lists:reverse(Acc)};
        Res -> Res
    end.
find_contiguous_block_prefix([], 0, Acc) ->
    {ok, Acc};
find_contiguous_block_prefix([], _N, _Acc) ->
    {0, []};
find_contiguous_block_prefix([{MsgId, TotalSize, Offset}|Tail],
                             ExpectedOffset, Acc)
  when ExpectedOffset =:= Offset + TotalSize + ?FILE_PACKING_ADJUSTMENT ->
    find_contiguous_block_prefix(Tail, Offset, [MsgId|Acc]);
find_contiguous_block_prefix(List, _ExpectedOffset, _Acc) ->
    find_contiguous_block_prefix(List).
    
file_name_sort(A, B) ->
    ANum = list_to_integer(filename:rootname(A)),
    BNum = list_to_integer(filename:rootname(B)),
    ANum < BNum.

get_disk_queue_files() ->
    DQFiles = filelib:wildcard("*" ++ ?FILE_EXTENSION, base_directory()),
    DQFilesSorted = lists:sort(fun file_name_sort/2, DQFiles),
    DQTFiles = filelib:wildcard("*" ++ ?FILE_EXTENSION_TMP, base_directory()),
    DQTFilesSorted = lists:sort(fun file_name_sort/2, DQTFiles),
    {DQFilesSorted, DQTFilesSorted}.

%% ---- RAW READING AND WRITING OF FILES ----

append_message(FileHdl, MsgId, MsgBody) when is_binary(MsgBody) ->
    BodySize = size(MsgBody),
    MsgIdBin = term_to_binary(MsgId),
    MsgIdBinSize = size(MsgIdBin),
    TotalSize = BodySize + MsgIdBinSize,
    case file:write(FileHdl, <<TotalSize:?INTEGER_SIZE_BITS,
                               MsgIdBinSize:?INTEGER_SIZE_BITS,
                               MsgIdBin:MsgIdBinSize/binary,
                               MsgBody:BodySize/binary,
                               ?WRITE_OK:?WRITE_OK_SIZE_BITS>>) of
        ok -> {ok, TotalSize};
        KO -> KO
    end.

read_message_at_offset(FileHdl, Offset, TotalSize) ->
    TotalSizeWriteOkBytes = TotalSize + 1,
    case file:position(FileHdl, {bof, Offset}) of
        {ok, Offset} ->
            case file:read(FileHdl, TotalSize + ?FILE_PACKING_ADJUSTMENT) of
                {ok, <<TotalSize:?INTEGER_SIZE_BITS,
                       MsgIdBinSize:?INTEGER_SIZE_BITS,
                       Rest:TotalSizeWriteOkBytes/binary>>} ->
                    BodySize = TotalSize - MsgIdBinSize,
                    <<_MsgId:MsgIdBinSize/binary, MsgBody:BodySize/binary,
                      ?WRITE_OK:?WRITE_OK_SIZE_BITS>> = Rest,
                    {ok, {MsgBody, BodySize}};
                KO -> KO
            end;
        KO -> KO
    end.

scan_file_for_valid_messages(File) ->
    {ok, Hdl} = file:open(File, [raw, binary, read]),
    Valid = scan_file_for_valid_messages(Hdl, 0, []),
    %% if something really bad's happened, the close could fail, but ignore
    file:close(Hdl),
    Valid.

scan_file_for_valid_messages(FileHdl, Offset, Acc) ->
    case read_next_file_entry(FileHdl, Offset) of
        {ok, eof} -> {ok, Acc};
        {ok, {corrupted, NextOffset}} ->
            scan_file_for_valid_messages(FileHdl, NextOffset, Acc);
        {ok, {ok, MsgId, TotalSize, NextOffset}} ->
            scan_file_for_valid_messages(FileHdl, NextOffset,
                                         [{MsgId, TotalSize, Offset}|Acc]);
        _KO ->
            %% bad message, but we may still have recovered some valid messages
            {ok, Acc}
    end.
            

read_next_file_entry(FileHdl, Offset) ->
    TwoIntegers = 2 * ?INTEGER_SIZE_BYTES,
    case file:read(FileHdl, TwoIntegers) of
        {ok,
         <<TotalSize:?INTEGER_SIZE_BITS, MsgIdBinSize:?INTEGER_SIZE_BITS>>} ->
            case {TotalSize =:= 0, MsgIdBinSize =:= 0} of
                {true, _} -> {ok, eof}; %% Nothing we can do other than stop
                {false, true} ->
                    %% current message corrupted, try skipping past it
                    ExpectedAbsPos =
                        Offset + ?FILE_PACKING_ADJUSTMENT + TotalSize,
                    case file:position(FileHdl, {cur, TotalSize + 1}) of
                        {ok, ExpectedAbsPos} ->
                            {ok, {corrupted, ExpectedAbsPos}};
                        {ok, _SomeOtherPos} ->
                            {ok, eof}; %% seek failed, so give up
                        KO -> KO
                    end;
                {false, false} -> %% all good, let's continue
                    case file:read(FileHdl, MsgIdBinSize) of
                        {ok, <<MsgId:MsgIdBinSize/binary>>} ->
                            ExpectedAbsPos = Offset + TwoIntegers + TotalSize,
                            case file:position(FileHdl,
                                               {cur, TotalSize - MsgIdBinSize}
                                              ) of
                                {ok, ExpectedAbsPos} ->
                                    NextOffset = Offset + TotalSize +
                                        ?FILE_PACKING_ADJUSTMENT,
                                    case file:read(FileHdl, 1) of
                                        {ok,
                                         <<?WRITE_OK:?WRITE_OK_SIZE_BITS>>} ->
                                            {ok, {ok, binary_to_term(MsgId),
                                                  TotalSize, NextOffset}};
                                        {ok, _SomeOtherData} ->
                                            {ok, {corrupted, NextOffset}};
                                        KO -> KO
                                    end;
                                {ok, _SomeOtherPos} ->
                                    %% seek failed, so give up
                                    {ok, eof}; 
                                KO -> KO
                            end;
                        eof -> {ok, eof};
                        KO -> KO
                    end
            end;
        eof -> {ok, eof};
        KO -> KO
    end.<|MERGE_RESOLUTION|>--- conflicted
+++ resolved
@@ -88,11 +88,8 @@
          read_file_handles_limit, %% how many file handles can we open?
          on_sync_froms,           %% list of commiters to run on sync (reversed)
          timer_ref,               %% TRef for our interval timer
-<<<<<<< HEAD
+         last_sync_offset,        %% current_offset at the last time we sync'd
          message_cache            %% ets message cache
-=======
-         last_sync_offset         %% current_offset at the last time we sync'd
->>>>>>> 19b343ac
         }).
 
 %% The components:
@@ -409,14 +406,10 @@
                    read_file_handles_limit = ReadFileHandlesLimit,
                    on_sync_froms           = [],
                    timer_ref               = undefined,
-<<<<<<< HEAD
+                   last_sync_offset        = 0,
                    message_cache           = ets:new(?CACHE_ETS_NAME,
                                                      [set, private])
                  },
-=======
-                   last_sync_offset        = 0
-                  },
->>>>>>> 19b343ac
     {ok, State1 = #dqstate { current_file_name = CurrentName,
                              current_offset = Offset } } =
         load_from_disk(State),
@@ -845,10 +838,9 @@
         end,
     case ReadMsg of
         true ->
-<<<<<<< HEAD
             case fetch_and_increment_cache(MsgId, State) of
                 not_found ->
-                    {FileHdl, State1} = get_read_handle(File, State),
+                    {FileHdl, State1} = get_read_handle(File, Offset, State),
                     {ok, {MsgBody, BodySize}} =
                         read_message_at_offset(FileHdl, Offset, TotalSize),
                     Message = bin_to_msg(MsgBody),
@@ -867,13 +859,6 @@
                     {ok, {Message, BodySize, Delivered, {MsgId, ReadSeqId}},
                      NextReadSeqId, State}
             end;
-=======
-            {FileHdl, State1} = get_read_handle(File, Offset, State),
-            {ok, {MsgBody, BodySize}} =
-                read_message_at_offset(FileHdl, Offset, TotalSize),
-            {ok, {MsgId, MsgBody, BodySize, Delivered, {MsgId, ReadSeqId}},
-             NextReadSeqId, State1};
->>>>>>> 19b343ac
         false ->
             {ok, {MsgId, Delivered, {MsgId, ReadSeqId}}, NextReadSeqId, State}
     end.
