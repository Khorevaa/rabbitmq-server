%% The contents of this file are subject to the Mozilla Public License
%% Version 1.1 (the "License"); you may not use this file except in
%% compliance with the License. You may obtain a copy of the License
%% at http://www.mozilla.org/MPL/
%%
%% Software distributed under the License is distributed on an "AS IS"
%% basis, WITHOUT WARRANTY OF ANY KIND, either express or implied. See
%% the License for the specific language governing rights and
%% limitations under the License.
%%
%% The Original Code is RabbitMQ.
%%
%% The Initial Developer of the Original Code is VMware, Inc.
%% Copyright (c) 2007-2012 VMware, Inc.  All rights reserved.
%%

-module(rabbit_reader).
-include("rabbit_framing.hrl").
-include("rabbit.hrl").

-export([start_link/3, info_keys/0, info/1, info/2, force_event_refresh/1,
         shutdown/2]).

-export([system_continue/3, system_terminate/4, system_code_change/4]).

-export([init/4, mainloop/2]).

-export([conserve_memory/2, server_properties/1]).

-define(HANDSHAKE_TIMEOUT, 10).
-define(NORMAL_TIMEOUT, 3).
-define(CLOSING_TIMEOUT, 30).
-define(CHANNEL_TERMINATION_TIMEOUT, 3).
-define(SILENT_CLOSE_DELAY, 3).

%%--------------------------------------------------------------------------

-record(v1, {parent, sock, connection, callback, recv_len, pending_recv,
             connection_state, queue_collector, heartbeater, stats_timer,
             channel_sup_sup_pid, start_heartbeat_fun, buf, buf_len,
             auth_mechanism, auth_state, conserve_memory,
             last_blocked_by, last_blocked_at}).

-define(STATISTICS_KEYS, [pid, recv_oct, recv_cnt, send_oct, send_cnt,
                          send_pend, state, last_blocked_by, last_blocked_age,
                          channels]).

-define(CREATION_EVENT_KEYS, [pid, name, address, port, peer_address, peer_port,
                              ssl, peer_cert_subject, peer_cert_issuer,
                              peer_cert_validity, auth_mechanism,
                              ssl_protocol, ssl_key_exchange,
                              ssl_cipher, ssl_hash,
                              protocol, user, vhost, timeout, frame_max,
                              client_properties]).

-define(INFO_KEYS, ?CREATION_EVENT_KEYS ++ ?STATISTICS_KEYS -- [pid]).

-define(IS_RUNNING(State),
        (State#v1.connection_state =:= running orelse
         State#v1.connection_state =:= blocking orelse
         State#v1.connection_state =:= blocked)).

%%--------------------------------------------------------------------------

-ifdef(use_specs).

-spec(start_link/3 :: (pid(), pid(), rabbit_heartbeat:start_heartbeat_fun()) ->
                           rabbit_types:ok(pid())).
-spec(info_keys/0 :: () -> rabbit_types:info_keys()).
-spec(info/1 :: (pid()) -> rabbit_types:infos()).
-spec(info/2 :: (pid(), rabbit_types:info_keys()) -> rabbit_types:infos()).
-spec(force_event_refresh/1 :: (pid()) -> 'ok').
-spec(shutdown/2 :: (pid(), string()) -> 'ok').
-spec(conserve_memory/2 :: (pid(), boolean()) -> 'ok').
-spec(server_properties/1 :: (rabbit_types:protocol()) ->
                                  rabbit_framing:amqp_table()).

%% These specs only exists to add no_return() to keep dialyzer happy
-spec(init/4 :: (pid(), pid(), pid(), rabbit_heartbeat:start_heartbeat_fun())
                -> no_return()).
-spec(start_connection/7 ::
        (pid(), pid(), pid(), rabbit_heartbeat:start_heartbeat_fun(), any(),
         rabbit_net:socket(),
         fun ((rabbit_net:socket()) ->
                     rabbit_types:ok_or_error2(
                       rabbit_net:socket(), any()))) -> no_return()).

-spec(mainloop/2 :: (_,#v1{}) -> any()).
-spec(system_code_change/4 :: (_,_,_,_) -> {'ok',_}).
-spec(system_continue/3 :: (_,_,#v1{}) -> any()).
-spec(system_terminate/4 :: (_,_,_,_) -> none()).

-endif.

%%--------------------------------------------------------------------------

start_link(ChannelSupSupPid, Collector, StartHeartbeatFun) ->
    {ok, proc_lib:spawn_link(?MODULE, init, [self(), ChannelSupSupPid,
                                             Collector, StartHeartbeatFun])}.

shutdown(Pid, Explanation) ->
    gen_server:call(Pid, {shutdown, Explanation}, infinity).

init(Parent, ChannelSupSupPid, Collector, StartHeartbeatFun) ->
    Deb = sys:debug_options([]),
    receive
        {go, Sock, SockTransform} ->
            start_connection(
              Parent, ChannelSupSupPid, Collector, StartHeartbeatFun, Deb, Sock,
              SockTransform)
    end.

system_continue(Parent, Deb, State) ->
    ?MODULE:mainloop(Deb, State#v1{parent = Parent}).

system_terminate(Reason, _Parent, _Deb, _State) ->
    exit(Reason).

system_code_change(Misc, _Module, _OldVsn, _Extra) ->
    {ok, Misc}.

info_keys() -> ?INFO_KEYS.

info(Pid) ->
    gen_server:call(Pid, info, infinity).

info(Pid, Items) ->
    case gen_server:call(Pid, {info, Items}, infinity) of
        {ok, Res}      -> Res;
        {error, Error} -> throw(Error)
    end.

force_event_refresh(Pid) ->
    gen_server:cast(Pid, force_event_refresh).

conserve_memory(Pid, Conserve) ->
    Pid ! {conserve_memory, Conserve},
    ok.

server_properties(Protocol) ->
    {ok, Product} = application:get_key(rabbit, id),
    {ok, Version} = application:get_key(rabbit, vsn),

    %% Get any configuration-specified server properties
    {ok, RawConfigServerProps} = application:get_env(rabbit,
                                                     server_properties),

    %% Normalize the simplifed (2-tuple) and unsimplified (3-tuple) forms
    %% from the config and merge them with the generated built-in properties
    NormalizedConfigServerProps =
        [{<<"capabilities">>, table, server_capabilities(Protocol)} |
         [case X of
              {KeyAtom, Value} -> {list_to_binary(atom_to_list(KeyAtom)),
                                   longstr,
                                   list_to_binary(Value)};
              {BinKey, Type, Value} -> {BinKey, Type, Value}
          end || X <- RawConfigServerProps ++
                     [{product,     Product},
                      {version,     Version},
                      {platform,    "Erlang/OTP"},
                      {copyright,   ?COPYRIGHT_MESSAGE},
                      {information, ?INFORMATION_MESSAGE}]]],

    %% Filter duplicated properties in favour of config file provided values
    lists:usort(fun ({K1,_,_}, {K2,_,_}) -> K1 =< K2 end,
                NormalizedConfigServerProps).

server_capabilities(rabbit_framing_amqp_0_9_1) ->
    [{<<"publisher_confirms">>,         bool, true},
     {<<"exchange_exchange_bindings">>, bool, true},
     {<<"basic.nack">>,                 bool, true},
     {<<"consumer_cancel_notify">>,     bool, true}];
server_capabilities(_) ->
    [].

log(Level, Fmt, Args) -> rabbit_log:log(connection, Level, Fmt, Args).

inet_op(F) -> rabbit_misc:throw_on_error(inet_error, F).

socket_op(Sock, Fun) ->
    case Fun(Sock) of
        {ok, Res}       -> Res;
        {error, Reason} -> log(error, "error on AMQP connection ~p: ~p~n",
                               [self(), Reason]),
                           exit(normal)
    end.

name(Sock) ->
    socket_op(Sock, fun (S) -> rabbit_net:connection_string(S, inbound) end).

start_connection(Parent, ChannelSupSupPid, Collector, StartHeartbeatFun, Deb,
                 Sock, SockTransform) ->
    process_flag(trap_exit, true),
    ConnStr = name(Sock),
    log(info, "accepting AMQP connection ~p (~s)~n", [self(), ConnStr]),
    ClientSock = socket_op(Sock, SockTransform),
    erlang:send_after(?HANDSHAKE_TIMEOUT * 1000, self(),
                      handshake_timeout),
    State = #v1{parent              = Parent,
                sock                = ClientSock,
                connection          = #connection{
                  protocol           = none,
                  user               = none,
                  timeout_sec        = ?HANDSHAKE_TIMEOUT,
                  frame_max          = ?FRAME_MIN_SIZE,
                  vhost              = none,
                  client_properties  = none},
                callback            = uninitialized_callback,
                recv_len            = 0,
                pending_recv        = false,
                connection_state    = pre_init,
                queue_collector     = Collector,
                heartbeater         = none,
                channel_sup_sup_pid = ChannelSupSupPid,
                start_heartbeat_fun = StartHeartbeatFun,
                buf                 = [],
                buf_len             = 0,
                auth_mechanism      = none,
                auth_state          = none,
                conserve_memory     = false,
                last_blocked_by     = none,
                last_blocked_at     = never},
    try
        recvloop(Deb, switch_callback(rabbit_event:init_stats_timer(
                                       State, #v1.stats_timer),
                                      handshake, 8)),
        log(info, "closing AMQP connection ~p (~s)~n", [self(), ConnStr])
    catch
        Ex -> log(case Ex of
                      connection_closed_abruptly -> warning;
                      _                          -> error
                  end, "closing AMQP connection ~p (~s):~n~p~n",
                  [self(), ConnStr, Ex])
    after
        %% We don't close the socket explicitly. The reader is the
        %% controlling process and hence its termination will close
        %% the socket. Furthermore, gen_tcp:close/1 waits for pending
        %% output to be sent, which results in unnecessary delays.
        %%
        %% gen_tcp:close(ClientSock),
        rabbit_event:notify(connection_closed, [{pid, self()}])
    end,
    done.

recvloop(Deb, State = #v1{pending_recv = true}) ->
    mainloop(Deb, State);
recvloop(Deb, State = #v1{connection_state = blocked}) ->
    mainloop(Deb, State);
recvloop(Deb, State = #v1{sock = Sock, recv_len = RecvLen, buf_len = BufLen})
  when BufLen < RecvLen ->
    ok = rabbit_net:setopts(Sock, [{active, once}]),
    mainloop(Deb, State#v1{pending_recv = true});
recvloop(Deb, State = #v1{recv_len = RecvLen, buf = Buf, buf_len = BufLen}) ->
    {Data, Rest} = split_binary(case Buf of
                                    [B] -> B;
                                    _   -> list_to_binary(lists:reverse(Buf))
                                end, RecvLen),
    recvloop(Deb, handle_input(State#v1.callback, Data,
                               State#v1{buf = [Rest],
                                        buf_len = BufLen - RecvLen})).

mainloop(Deb, State = #v1{sock = Sock, buf = Buf, buf_len = BufLen}) ->
    case rabbit_net:recv(Sock) of
        {data, Data}    -> recvloop(Deb, State#v1{buf = [Data | Buf],
                                                  buf_len = BufLen + size(Data),
                                                  pending_recv = false});
        closed          -> case State#v1.connection_state of
                               closed -> State;
                               _      -> throw(connection_closed_abruptly)
                           end;
        {error, Reason} -> throw({inet_error, Reason});
        {other, Other}  -> handle_other(Other, Deb, State)
    end.

handle_other({conserve_memory, Conserve}, Deb, State) ->
    recvloop(Deb, control_throttle(State#v1{conserve_memory = Conserve}));
handle_other({channel_closing, ChPid}, Deb, State) ->
    ok = rabbit_channel:ready_for_close(ChPid),
    channel_cleanup(ChPid),
    mainloop(Deb, maybe_close(control_throttle(State)));
handle_other({'EXIT', Parent, Reason}, _Deb, State = #v1{parent = Parent}) ->
    terminate(io_lib:format("broker forced connection closure "
                            "with reason '~w'", [Reason]), State),
    %% this is what we are expected to do according to
    %% http://www.erlang.org/doc/man/sys.html
    %%
    %% If we wanted to be *really* nice we should wait for a while for
    %% clients to close the socket at their end, just as we do in the
    %% ordinary error case. However, since this termination is
    %% initiated by our parent it is probably more important to exit
    %% quickly.
    exit(Reason);
handle_other({channel_exit, _Channel, E = {writer, send_failed, _Error}},
             _Deb, _State) ->
    throw(E);
handle_other({channel_exit, Channel, Reason}, Deb, State) ->
    mainloop(Deb, handle_exception(State, Channel, Reason));
handle_other({'DOWN', _MRef, process, ChPid, Reason}, Deb, State) ->
    mainloop(Deb, handle_dependent_exit(ChPid, Reason, State));
handle_other(terminate_connection, _Deb, State) ->
    State;
handle_other(handshake_timeout, Deb, State)
  when ?IS_RUNNING(State) orelse
       State#v1.connection_state =:= closing orelse
       State#v1.connection_state =:= closed ->
    mainloop(Deb, State);
handle_other(handshake_timeout, _Deb, State) ->
    throw({handshake_timeout, State#v1.callback});
handle_other(timeout, Deb, State = #v1{connection_state = closed}) ->
    mainloop(Deb, State);
handle_other(timeout, _Deb, #v1{connection_state = S}) ->
    throw({timeout, S});
handle_other({'$gen_call', From, {shutdown, Explanation}}, Deb, State) ->
    {ForceTermination, NewState} = terminate(Explanation, State),
    gen_server:reply(From, ok),
    case ForceTermination of
        force  -> ok;
        normal -> mainloop(Deb, NewState)
    end;
handle_other({'$gen_call', From, info}, Deb, State) ->
    gen_server:reply(From, infos(?INFO_KEYS, State)),
    mainloop(Deb, State);
handle_other({'$gen_call', From, {info, Items}}, Deb, State) ->
    gen_server:reply(From, try {ok, infos(Items, State)}
                           catch Error -> {error, Error}
                           end),
    mainloop(Deb, State);
handle_other({'$gen_cast', force_event_refresh}, Deb, State)
  when ?IS_RUNNING(State) ->
    rabbit_event:notify(connection_created,
                        [{type, network} | infos(?CREATION_EVENT_KEYS, State)]),
    mainloop(Deb, State);
handle_other({'$gen_cast', force_event_refresh}, Deb, State) ->
    %% Ignore, we will emit a created event once we start running.
    mainloop(Deb, State);
handle_other(emit_stats, Deb, State) ->
    mainloop(Deb, emit_stats(State));
handle_other({system, From, Request}, Deb, State = #v1{parent = Parent}) ->
    sys:handle_system_msg(Request, From, Parent, ?MODULE, Deb, State);
handle_other({bump_credit, Msg}, Deb, State) ->
    credit_flow:handle_bump_msg(Msg),
    recvloop(Deb, control_throttle(State));
handle_other(Other, _Deb, _State) ->
    %% internal error -> something worth dying for
    exit({unexpected_message, Other}).

switch_callback(State, Callback, Length) ->
    State#v1{callback = Callback, recv_len = Length}.

terminate(Explanation, State) when ?IS_RUNNING(State) ->
    {normal, send_exception(State, 0,
                            rabbit_misc:amqp_error(
                              connection_forced, Explanation, [], none))};
terminate(_Explanation, State) ->
    {force, State}.

control_throttle(State = #v1{connection_state = CS,
                             conserve_memory  = Mem}) ->
    case {CS, Mem orelse credit_flow:blocked()} of
        {running,   true} -> State#v1{connection_state = blocking};
        {blocking, false} -> State#v1{connection_state = running};
        {blocked,  false} -> ok = rabbit_heartbeat:resume_monitor(
                                    State#v1.heartbeater),
                             State#v1{connection_state = running};
        {blocked,   true} -> update_last_blocked_by(State);
        {_,            _} -> State
    end.

maybe_block(State = #v1{connection_state = blocking}) ->
    ok = rabbit_heartbeat:pause_monitor(State#v1.heartbeater),
    update_last_blocked_by(State#v1{connection_state = blocked,
                                    last_blocked_at  = erlang:now()});
maybe_block(State) ->
    State.

update_last_blocked_by(State = #v1{conserve_memory = true}) ->
    State#v1{last_blocked_by = mem};
update_last_blocked_by(State = #v1{conserve_memory = false}) ->
    State#v1{last_blocked_by = flow}.

close_connection(State = #v1{queue_collector = Collector,
                             connection = #connection{
                               timeout_sec = TimeoutSec}}) ->
    %% The spec says "Exclusive queues may only be accessed by the
    %% current connection, and are deleted when that connection
    %% closes."  This does not strictly imply synchrony, but in
    %% practice it seems to be what people assume.
    rabbit_queue_collector:delete_all(Collector),
    %% We terminate the connection after the specified interval, but
    %% no later than ?CLOSING_TIMEOUT seconds.
    erlang:send_after((if TimeoutSec > 0 andalso
                          TimeoutSec < ?CLOSING_TIMEOUT -> TimeoutSec;
                          true                          -> ?CLOSING_TIMEOUT
                       end) * 1000, self(), terminate_connection),
    State#v1{connection_state = closed}.

handle_dependent_exit(ChPid, Reason, State) ->
    case {channel_cleanup(ChPid), termination_kind(Reason)} of
        {undefined, uncontrolled} ->
            exit({abnormal_dependent_exit, ChPid, Reason});
        {_Channel, controlled} ->
            maybe_close(control_throttle(State));
        {Channel, uncontrolled} ->
            log(error, "AMQP connection ~p, channel ~p - error:~n~p~n",
                [self(), Channel, Reason]),
            maybe_close(handle_exception(control_throttle(State),
                                         Channel, Reason))
    end.

channel_cleanup(ChPid) ->
    case get({ch_pid, ChPid}) of
        undefined       -> undefined;
        {Channel, MRef} -> credit_flow:peer_down(ChPid),
                           erase({channel, Channel}),
                           erase({ch_pid, ChPid}),
                           erlang:demonitor(MRef, [flush]),
                           Channel
    end.

all_channels() -> [ChPid || {{ch_pid, ChPid}, _ChannelMRef} <- get()].

terminate_channels() ->
    NChannels =
        length([rabbit_channel:shutdown(ChPid) || ChPid <- all_channels()]),
    if NChannels > 0 ->
            Timeout = 1000 * ?CHANNEL_TERMINATION_TIMEOUT * NChannels,
            TimerRef = erlang:send_after(Timeout, self(), cancel_wait),
            wait_for_channel_termination(NChannels, TimerRef);
       true -> ok
    end.

wait_for_channel_termination(0, TimerRef) ->
    case erlang:cancel_timer(TimerRef) of
        false -> receive
                     cancel_wait -> ok
                 end;
        _     -> ok
    end;

wait_for_channel_termination(N, TimerRef) ->
    receive
        {'DOWN', _MRef, process, ChPid, Reason} ->
            case {channel_cleanup(ChPid), termination_kind(Reason)} of
                {undefined, _} ->
                    exit({abnormal_dependent_exit, ChPid, Reason});
                {_Channel, controlled} ->
                    wait_for_channel_termination(N-1, TimerRef);
                {Channel, uncontrolled} ->
                    log(error,
                        "AMQP connection ~p, channel ~p - "
                        "error while terminating:~n~p~n",
                        [self(), Channel, Reason]),
                    wait_for_channel_termination(N-1, TimerRef)
            end;
        cancel_wait ->
            exit(channel_termination_timeout)
    end.

maybe_close(State = #v1{connection_state = closing,
                        connection = #connection{protocol = Protocol},
                        sock = Sock}) ->
    case all_channels() of
        [] ->
            NewState = close_connection(State),
            ok = send_on_channel0(Sock, #'connection.close_ok'{}, Protocol),
            NewState;
        _  -> State
    end;
maybe_close(State) ->
    State.

termination_kind(normal) -> controlled;
termination_kind(_)      -> uncontrolled.

handle_frame(Type, 0, Payload,
             State = #v1{connection_state = CS,
                         connection = #connection{protocol = Protocol}})
  when CS =:= closing; CS =:= closed ->
    case rabbit_command_assembler:analyze_frame(Type, Payload, Protocol) of
        {method, MethodName, FieldsBin} ->
            handle_method0(MethodName, FieldsBin, State);
        _Other -> State
    end;
handle_frame(_Type, _Channel, _Payload, State = #v1{connection_state = CS})
  when CS =:= closing; CS =:= closed ->
    State;
handle_frame(Type, 0, Payload,
             State = #v1{connection = #connection{protocol = Protocol}}) ->
    case rabbit_command_assembler:analyze_frame(Type, Payload, Protocol) of
        error     -> throw({unknown_frame, 0, Type, Payload});
        heartbeat -> State;
        {method, MethodName, FieldsBin} ->
            handle_method0(MethodName, FieldsBin, State);
        Other -> throw({unexpected_frame_on_channel0, Other})
    end;
handle_frame(Type, Channel, Payload,
             State = #v1{connection = #connection{protocol = Protocol}}) ->
    case rabbit_command_assembler:analyze_frame(Type, Payload, Protocol) of
        error         -> throw({unknown_frame, Channel, Type, Payload});
        heartbeat     -> throw({unexpected_heartbeat_frame, Channel});
        AnalyzedFrame -> process_frame(AnalyzedFrame, Channel, State)
    end.

process_frame(Frame, Channel, State) ->
    case get({channel, Channel}) of
        {ChPid, AState} ->
            case process_channel_frame(Frame,  ChPid, AState) of
                {ok, NewAState} -> put({channel, Channel}, {ChPid, NewAState}),
                                   post_process_frame(Frame, ChPid, State);
                {error, Reason} -> handle_exception(State, Channel, Reason)
            end;
        undefined when ?IS_RUNNING(State) ->
            ok = create_channel(Channel, State),
            process_frame(Frame, Channel, State);
        undefined ->
            throw({channel_frame_while_starting,
                   Channel, State#v1.connection_state, Frame})
    end.

post_process_frame({method, 'channel.close_ok', _}, ChPid, State) ->
    channel_cleanup(ChPid),
    control_throttle(State);
post_process_frame({method, MethodName, _}, _ChPid,
                   State = #v1{connection = #connection{
                                 protocol = Protocol}}) ->
    case Protocol:method_has_content(MethodName) of
        true  -> erlang:bump_reductions(2000),
                 maybe_block(control_throttle(State));
        false -> control_throttle(State)
    end;
post_process_frame(_Frame, _ChPid, State) ->
    control_throttle(State).

handle_input(frame_header, <<Type:8,Channel:16,PayloadSize:32>>, State) ->
    ensure_stats_timer(
      switch_callback(State, {frame_payload, Type, Channel, PayloadSize},
                      PayloadSize + 1));

handle_input({frame_payload, Type, Channel, PayloadSize},
             PayloadAndMarker, State) ->
    case PayloadAndMarker of
        <<Payload:PayloadSize/binary, ?FRAME_END>> ->
            switch_callback(handle_frame(Type, Channel, Payload, State),
                            frame_header, 7);
        _ ->
            throw({bad_payload, Type, Channel, PayloadSize, PayloadAndMarker})
    end;

%% The two rules pertaining to version negotiation:
%%
%% * If the server cannot support the protocol specified in the
%% protocol header, it MUST respond with a valid protocol header and
%% then close the socket connection.
%%
%% * The server MUST provide a protocol version that is lower than or
%% equal to that requested by the client in the protocol header.
handle_input(handshake, <<"AMQP", 0, 0, 9, 1>>, State) ->
    start_connection({0, 9, 1}, rabbit_framing_amqp_0_9_1, State);

%% This is the protocol header for 0-9, which we can safely treat as
%% though it were 0-9-1.
handle_input(handshake, <<"AMQP", 1, 1, 0, 9>>, State) ->
    start_connection({0, 9, 0}, rabbit_framing_amqp_0_9_1, State);

%% This is what most clients send for 0-8.  The 0-8 spec, confusingly,
%% defines the version as 8-0.
handle_input(handshake, <<"AMQP", 1, 1, 8, 0>>, State) ->
    start_connection({8, 0, 0}, rabbit_framing_amqp_0_8, State);

%% The 0-8 spec as on the AMQP web site actually has this as the
%% protocol header; some libraries e.g., py-amqplib, send it when they
%% want 0-8.
handle_input(handshake, <<"AMQP", 1, 1, 9, 1>>, State) ->
    start_connection({8, 0, 0}, rabbit_framing_amqp_0_8, State);

handle_input(handshake, <<"AMQP", A, B, C, D>>, #v1{sock = Sock}) ->
    refuse_connection(Sock, {bad_version, A, B, C, D});

handle_input(handshake, Other, #v1{sock = Sock}) ->
    refuse_connection(Sock, {bad_header, Other});

handle_input(Callback, Data, _State) ->
    throw({bad_input, Callback, Data}).

%% Offer a protocol version to the client.  Connection.start only
%% includes a major and minor version number, Luckily 0-9 and 0-9-1
%% are similar enough that clients will be happy with either.
start_connection({ProtocolMajor, ProtocolMinor, _ProtocolRevision},
                 Protocol,
                 State = #v1{sock = Sock, connection = Connection}) ->
    Start = #'connection.start'{
      version_major = ProtocolMajor,
      version_minor = ProtocolMinor,
      server_properties = server_properties(Protocol),
      mechanisms = auth_mechanisms_binary(Sock),
      locales = <<"en_US">> },
    ok = send_on_channel0(Sock, Start, Protocol),
    switch_callback(State#v1{connection = Connection#connection{
                                            timeout_sec = ?NORMAL_TIMEOUT,
                                            protocol = Protocol},
                             connection_state = starting},
                    frame_header, 7).

refuse_connection(Sock, Exception) ->
    ok = inet_op(fun () -> rabbit_net:send(Sock, <<"AMQP",0,0,9,1>>) end),
    throw(Exception).

ensure_stats_timer(State = #v1{connection_state = running}) ->
    rabbit_event:ensure_stats_timer(State, #v1.stats_timer, emit_stats);
ensure_stats_timer(State) ->
    State.

%%--------------------------------------------------------------------------

handle_method0(MethodName, FieldsBin,
               State = #v1{connection = #connection{protocol = Protocol}}) ->
    HandleException =
        fun(R) ->
                case ?IS_RUNNING(State) of
                    true  -> send_exception(State, 0, R);
                    %% We don't trust the client at this point - force
                    %% them to wait for a bit so they can't DOS us with
                    %% repeated failed logins etc.
                    false -> timer:sleep(?SILENT_CLOSE_DELAY * 1000),
                             throw({channel0_error, State#v1.connection_state, R})
                end
        end,
    try
        handle_method0(Protocol:decode_method_fields(MethodName, FieldsBin),
                       State)
    catch exit:#amqp_error{method = none} = Reason ->
            HandleException(Reason#amqp_error{method = MethodName});
          Type:Reason ->
            HandleException({Type, Reason, MethodName, erlang:get_stacktrace()})
    end.

handle_method0(#'connection.start_ok'{mechanism = Mechanism,
                                      response = Response,
                                      client_properties = ClientProperties},
               State0 = #v1{connection_state = starting,
                            connection       = Connection,
                            sock             = Sock}) ->
    AuthMechanism = auth_mechanism_to_module(Mechanism, Sock),
    State = State0#v1{auth_mechanism   = AuthMechanism,
                      auth_state       = AuthMechanism:init(Sock),
                      connection_state = securing,
                      connection       =
                          Connection#connection{
                            client_properties = ClientProperties}},
    auth_phase(Response, State);

handle_method0(#'connection.secure_ok'{response = Response},
               State = #v1{connection_state = securing}) ->
    auth_phase(Response, State);

handle_method0(#'connection.tune_ok'{frame_max = FrameMax,
                                     heartbeat = ClientHeartbeat},
               State = #v1{connection_state = tuning,
                           connection = Connection,
                           sock = Sock,
                           start_heartbeat_fun = SHF}) ->
    ServerFrameMax = server_frame_max(),
    if FrameMax /= 0 andalso FrameMax < ?FRAME_MIN_SIZE ->
            rabbit_misc:protocol_error(
              not_allowed, "frame_max=~w < ~w min size",
              [FrameMax, ?FRAME_MIN_SIZE]);
       ServerFrameMax /= 0 andalso FrameMax > ServerFrameMax ->
            rabbit_misc:protocol_error(
              not_allowed, "frame_max=~w > ~w max size",
              [FrameMax, ServerFrameMax]);
       true ->
            Frame = rabbit_binary_generator:build_heartbeat_frame(),
            SendFun = fun() -> catch rabbit_net:send(Sock, Frame) end,
            Parent = self(),
            ReceiveFun = fun() -> Parent ! timeout end,
            Heartbeater = SHF(Sock, ClientHeartbeat, SendFun,
                              ClientHeartbeat, ReceiveFun),
            State#v1{connection_state = opening,
                     connection = Connection#connection{
                                    timeout_sec = ClientHeartbeat,
                                    frame_max = FrameMax},
                     heartbeater = Heartbeater}
    end;

handle_method0(#'connection.open'{virtual_host = VHostPath},
               State = #v1{connection_state = opening,
                           connection = Connection = #connection{
                                          user = User,
                                          protocol = Protocol},
                           sock = Sock}) ->
    ok = rabbit_access_control:check_vhost_access(User, VHostPath),
    NewConnection = Connection#connection{vhost = VHostPath},
    ok = send_on_channel0(Sock, #'connection.open_ok'{}, Protocol),
    Conserve = rabbit_alarm:register(self(), {?MODULE, conserve_memory, []}),
    State1 = control_throttle(
               State#v1{connection_state = running,
                        connection       = NewConnection,
                        conserve_memory  = Conserve}),
    rabbit_event:notify(connection_created,
                        [{type, network} |
                         infos(?CREATION_EVENT_KEYS, State1)]),
    rabbit_event:if_enabled(State1, #v1.stats_timer,
                            fun() -> emit_stats(State1) end),
    State1;
handle_method0(#'connection.close'{}, State) when ?IS_RUNNING(State) ->
    lists:foreach(fun rabbit_channel:shutdown/1, all_channels()),
    maybe_close(State#v1{connection_state = closing});
handle_method0(#'connection.close'{},
               State = #v1{connection_state = CS,
                           connection = #connection{protocol = Protocol},
                           sock = Sock})
  when CS =:= closing; CS =:= closed ->
    %% We're already closed or closing, so we don't need to cleanup
    %% anything.
    ok = send_on_channel0(Sock, #'connection.close_ok'{}, Protocol),
    State;
handle_method0(#'connection.close_ok'{},
               State = #v1{connection_state = closed}) ->
    self() ! terminate_connection,
    State;
handle_method0(_Method, State = #v1{connection_state = CS})
  when CS =:= closing; CS =:= closed ->
    State;
handle_method0(_Method, #v1{connection_state = S}) ->
    rabbit_misc:protocol_error(
      channel_error, "unexpected method in connection state ~w", [S]).

%% Compute frame_max for this instance. Could simply use 0, but breaks
%% QPid Java client.
server_frame_max() ->
    {ok, FrameMax} = application:get_env(rabbit, frame_max),
    FrameMax.

send_on_channel0(Sock, Method, Protocol) ->
    ok = rabbit_writer:internal_send_command(Sock, 0, Method, Protocol).

auth_mechanism_to_module(TypeBin, Sock) ->
    case rabbit_registry:binary_to_type(TypeBin) of
        {error, not_found} ->
            rabbit_misc:protocol_error(
              command_invalid, "unknown authentication mechanism '~s'",
              [TypeBin]);
        T ->
            case {lists:member(T, auth_mechanisms(Sock)),
                  rabbit_registry:lookup_module(auth_mechanism, T)} of
                {true, {ok, Module}} ->
                    Module;
                _ ->
                    rabbit_misc:protocol_error(
                      command_invalid,
                      "invalid authentication mechanism '~s'", [T])
            end
    end.

auth_mechanisms(Sock) ->
    {ok, Configured} = application:get_env(auth_mechanisms),
    [Name || {Name, Module} <- rabbit_registry:lookup_all(auth_mechanism),
             Module:should_offer(Sock), lists:member(Name, Configured)].

auth_mechanisms_binary(Sock) ->
    list_to_binary(
      string:join([atom_to_list(A) || A <- auth_mechanisms(Sock)], " ")).

auth_phase(Response,
           State = #v1{auth_mechanism = AuthMechanism,
                       auth_state = AuthState,
                       connection = Connection =
                           #connection{protocol = Protocol},
                       sock = Sock}) ->
    case AuthMechanism:handle_response(Response, AuthState) of
        {refused, Msg, Args} ->
            rabbit_misc:protocol_error(
              access_refused, "~s login refused: ~s",
              [proplists:get_value(name, AuthMechanism:description()),
               io_lib:format(Msg, Args)]);
        {protocol_error, Msg, Args} ->
            rabbit_misc:protocol_error(syntax_error, Msg, Args);
        {challenge, Challenge, AuthState1} ->
            Secure = #'connection.secure'{challenge = Challenge},
            ok = send_on_channel0(Sock, Secure, Protocol),
            State#v1{auth_state = AuthState1};
        {ok, User} ->
            Tune = #'connection.tune'{channel_max = 0,
                                      frame_max = server_frame_max(),
                                      heartbeat = 0},
            ok = send_on_channel0(Sock, Tune, Protocol),
            State#v1{connection_state = tuning,
                     connection = Connection#connection{user = User}}
    end.

%%--------------------------------------------------------------------------

infos(Items, State) -> [{Item, i(Item, State)} || Item <- Items].

i(pid, #v1{}) ->
    self();
i(name, #v1{sock = Sock}) ->
    list_to_binary(name(Sock));
i(address, #v1{sock = Sock}) ->
    socket_info(fun rabbit_net:sockname/1, fun ({A, _}) -> A end, Sock);
i(port, #v1{sock = Sock}) ->
    socket_info(fun rabbit_net:sockname/1, fun ({_, P}) -> P end, Sock);
i(peer_address, #v1{sock = Sock}) ->
    socket_info(fun rabbit_net:peername/1, fun ({A, _}) -> A end, Sock);
i(peer_port, #v1{sock = Sock}) ->
    socket_info(fun rabbit_net:peername/1, fun ({_, P}) -> P end, Sock);
i(ssl, #v1{sock = Sock}) ->
    rabbit_net:is_ssl(Sock);
i(ssl_protocol, #v1{sock = Sock}) ->
    ssl_info(fun ({P, _}) -> P end, Sock);
i(ssl_key_exchange, #v1{sock = Sock}) ->
    ssl_info(fun ({_, {K, _, _}}) -> K end, Sock);
i(ssl_cipher, #v1{sock = Sock}) ->
    ssl_info(fun ({_, {_, C, _}}) -> C end, Sock);
i(ssl_hash, #v1{sock = Sock}) ->
    ssl_info(fun ({_, {_, _, H}}) -> H end, Sock);
i(peer_cert_issuer, #v1{sock = Sock}) ->
    cert_info(fun rabbit_ssl:peer_cert_issuer/1, Sock);
i(peer_cert_subject, #v1{sock = Sock}) ->
    cert_info(fun rabbit_ssl:peer_cert_subject/1, Sock);
i(peer_cert_validity, #v1{sock = Sock}) ->
    cert_info(fun rabbit_ssl:peer_cert_validity/1, Sock);
i(SockStat, #v1{sock = Sock}) when SockStat =:= recv_oct;
                                   SockStat =:= recv_cnt;
                                   SockStat =:= send_oct;
                                   SockStat =:= send_cnt;
                                   SockStat =:= send_pend ->
    socket_info(fun () -> rabbit_net:getstat(Sock, [SockStat]) end,
                fun ([{_, I}]) -> I end);
i(state, #v1{connection_state = S}) ->
    S;
i(last_blocked_by, #v1{last_blocked_by = By}) ->
    By;
i(last_blocked_age, #v1{last_blocked_at = never}) ->
    infinity;
i(last_blocked_age, #v1{last_blocked_at = T}) ->
    timer:now_diff(erlang:now(), T) / 1000000;
i(channels, #v1{}) ->
    length(all_channels());
i(protocol, #v1{connection = #connection{protocol = none}}) ->
    none;
i(protocol, #v1{connection = #connection{protocol = Protocol}}) ->
    Protocol:version();
i(auth_mechanism, #v1{auth_mechanism = none}) ->
    none;
i(auth_mechanism, #v1{auth_mechanism = Mechanism}) ->
    proplists:get_value(name, Mechanism:description());
i(user, #v1{connection = #connection{user = #user{username = Username}}}) ->
    Username;
i(user, #v1{connection = #connection{user = none}}) ->
    '';
i(vhost, #v1{connection = #connection{vhost = VHost}}) ->
    VHost;
i(timeout, #v1{connection = #connection{timeout_sec = Timeout}}) ->
    Timeout;
i(frame_max, #v1{connection = #connection{frame_max = FrameMax}}) ->
    FrameMax;
i(client_properties, #v1{connection = #connection{
                           client_properties = ClientProperties}}) ->
    ClientProperties;
i(Item, #v1{}) ->
    throw({bad_argument, Item}).

socket_info(Get, Select, Sock) ->
    socket_info(fun() -> Get(Sock) end, Select).

socket_info(Get, Select) ->
    case Get() of
        {ok,    T} -> Select(T);
        {error, _} -> ''
    end.

ssl_info(F, Sock) ->
    %% The first ok form is R14
    %% The second is R13 - the extra term is exportability (by inspection,
    %% the docs are wrong)
    case rabbit_net:ssl_info(Sock) of
        nossl                   -> '';
        {error, _}              -> '';
        {ok, {P, {K, C, H}}}    -> F({P, {K, C, H}});
        {ok, {P, {K, C, H, _}}} -> F({P, {K, C, H}})
    end.

cert_info(F, Sock) ->
    case rabbit_net:peercert(Sock) of
        nossl                -> '';
        {error, no_peercert} -> '';
        {ok, Cert}           -> list_to_binary(F(Cert))
    end.

%%--------------------------------------------------------------------------

create_channel(Channel, State) ->
    #v1{sock = Sock, queue_collector = Collector,
        channel_sup_sup_pid = ChanSupSup,
        connection = #connection{protocol          = Protocol,
                                 frame_max         = FrameMax,
                                 user              = User,
                                 vhost             = VHost,
                                 client_properties = ClientProperties}} = State,
    {ok, _ChSupPid, {ChPid, AState}} =
        rabbit_channel_sup_sup:start_channel(
<<<<<<< HEAD
          ChanSupSup, {tcp, Sock, Channel, FrameMax, self(), name(Sock),
                       Protocol, User, VHost, Capabilities, Collector}),
=======
          ChanSupSup, {tcp, Sock, Channel, FrameMax, self(), Protocol, User,
                       VHost, ClientProperties, Collector}),
>>>>>>> c00dd90c
    MRef = erlang:monitor(process, ChPid),
    put({ch_pid, ChPid}, {Channel, MRef}),
    put({channel, Channel}, {ChPid, AState}),
    ok.

process_channel_frame(Frame, ChPid, AState) ->
    case rabbit_command_assembler:process(Frame, AState) of
        {ok, NewAState}                  -> {ok, NewAState};
        {ok, Method, NewAState}          -> rabbit_channel:do(ChPid, Method),
                                            {ok, NewAState};
        {ok, Method, Content, NewAState} -> rabbit_channel:do_flow(
                                              ChPid, Method, Content),
                                            {ok, NewAState};
        {error, Reason}                  -> {error, Reason}
    end.

handle_exception(State = #v1{connection_state = closed}, _Channel, _Reason) ->
    State;
handle_exception(State, Channel, Reason) ->
    send_exception(State, Channel, Reason).

send_exception(State = #v1{connection = #connection{protocol = Protocol}},
               Channel, Reason) ->
    {0, CloseMethod} =
        rabbit_binary_generator:map_exception(Channel, Reason, Protocol),
    terminate_channels(),
    State1 = close_connection(State),
    ok = rabbit_writer:internal_send_command(
           State1#v1.sock, 0, CloseMethod, Protocol),
    State1.

emit_stats(State) ->
    rabbit_event:notify(connection_stats, infos(?STATISTICS_KEYS, State)),
    rabbit_event:reset_stats_timer(State, #v1.stats_timer).<|MERGE_RESOLUTION|>--- conflicted
+++ resolved
@@ -900,13 +900,8 @@
                                  client_properties = ClientProperties}} = State,
     {ok, _ChSupPid, {ChPid, AState}} =
         rabbit_channel_sup_sup:start_channel(
-<<<<<<< HEAD
           ChanSupSup, {tcp, Sock, Channel, FrameMax, self(), name(Sock),
-                       Protocol, User, VHost, Capabilities, Collector}),
-=======
-          ChanSupSup, {tcp, Sock, Channel, FrameMax, self(), Protocol, User,
-                       VHost, ClientProperties, Collector}),
->>>>>>> c00dd90c
+                       Protocol, User, VHost, ClientProperties, Collector}),
     MRef = erlang:monitor(process, ChPid),
     put({ch_pid, ChPid}, {Channel, MRef}),
     put({channel, Channel}, {ChPid, AState}),
