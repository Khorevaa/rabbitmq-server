--- conflicted
+++ resolved
@@ -301,7 +301,6 @@
                                         buf_len = BufLen - RecvLen})).
 
 mainloop(Deb, State = #v1{sock = Sock, buf = Buf, buf_len = BufLen}) ->
-<<<<<<< HEAD
     receive
         {inet_async, Sock, _Ref, {ok, Data}} ->
             recvloop(Deb, State#v1{buf = [Data | Buf],
@@ -313,32 +312,16 @@
                 _      -> throw(connection_closed_abruptly)
             end;
         {inet_async, _Sock, _Ref, {error, Reason}} ->
-            throw({inet_error, Reason});
-        Other ->
-            handle_other(Other, Deb, State)
-=======
-    case rabbit_net:recv(Sock) of
-        {data, Data} ->
-            recvloop(Deb, State#v1{buf = [Data | Buf],
-                                   buf_len = BufLen + size(Data),
-                                   pending_recv = false});
-        closed when State#v1.connection_state =:= closed ->
-            ok;
-        closed ->
-            maybe_emit_stats(State),
-            throw(connection_closed_abruptly);
-        {error, Reason} ->
             maybe_emit_stats(State),
             throw({inet_error, Reason});
-        {other, {system, From, Request}} ->
+        {system, From, Request} ->
             sys:handle_system_msg(Request, From, State#v1.parent,
                                   ?MODULE, Deb, State);
-        {other, Other}  ->
+        Other ->
             case handle_other(Other, State) of
                 stop     -> ok;
                 NewState -> recvloop(Deb, NewState)
             end
->>>>>>> 1a4b08bf
     end.
 
 handle_other({conserve_resources, Source, Conserve},
