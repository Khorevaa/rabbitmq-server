%%   The contents of this file are subject to the Mozilla Public License
%%   Version 1.1 (the "License"); you may not use this file except in
%%   compliance with the License. You may obtain a copy of the License at
%%   http://www.mozilla.org/MPL/
%%
%%   Software distributed under the License is distributed on an "AS IS"
%%   basis, WITHOUT WARRANTY OF ANY KIND, either express or implied. See the
%%   License for the specific language governing rights and limitations
%%   under the License.
%%
%%   The Original Code is RabbitMQ.
%%
%%   The Initial Developers of the Original Code are LShift Ltd,
%%   Cohesive Financial Technologies LLC, and Rabbit Technologies Ltd.
%%
%%   Portions created before 22-Nov-2008 00:00:00 GMT by LShift Ltd,
%%   Cohesive Financial Technologies LLC, or Rabbit Technologies Ltd
%%   are Copyright (C) 2007-2008 LShift Ltd, Cohesive Financial
%%   Technologies LLC, and Rabbit Technologies Ltd.
%%
%%   Portions created by LShift Ltd are Copyright (C) 2007-2009 LShift
%%   Ltd. Portions created by Cohesive Financial Technologies LLC are
%%   Copyright (C) 2007-2009 Cohesive Financial Technologies
%%   LLC. Portions created by Rabbit Technologies Ltd are Copyright
%%   (C) 2007-2009 Rabbit Technologies Ltd.
%%
%%   All Rights Reserved.
%%
%%   Contributor(s): ______________________________________.
%%

-module(rabbit_limiter).

-behaviour(gen_server2).

-export([init/1, terminate/2, code_change/3, handle_call/3, handle_cast/2,
         handle_info/2]).
-export([start_link/2, shutdown/1]).
-export([limit/2, can_send/3, ack/2, register/2, unregister/2]).
-export([get_limit/1]).

%%----------------------------------------------------------------------------

-ifdef(use_specs).

-type(maybe_pid() :: pid() | 'undefined').

-spec(start_link/2 :: (pid(), non_neg_integer()) -> pid()).
-spec(shutdown/1 :: (maybe_pid()) -> 'ok').
-spec(limit/2 :: (maybe_pid(), non_neg_integer()) -> 'ok').
-spec(can_send/3 :: (maybe_pid(), pid(), boolean()) -> boolean()).
-spec(ack/2 :: (maybe_pid(), non_neg_integer()) -> 'ok').
-spec(register/2 :: (maybe_pid(), pid()) -> 'ok').
-spec(unregister/2 :: (maybe_pid(), pid()) -> 'ok').
-spec(get_limit/1 :: (maybe_pid()) -> non_neg_integer()).

-endif.

%%----------------------------------------------------------------------------

-record(lim, {prefetch_count = 0,
              ch_pid,
              queues = dict:new(), % QPid -> {MonitorRef, Notify}
              volume = 0}).
%% 'Notify' is a boolean that indicates whether a queue should be
%% notified of a change in the limit or volume that may allow it to
%% deliver more messages via the limiter's channel.

%%----------------------------------------------------------------------------
%% API
%%----------------------------------------------------------------------------

<<<<<<< HEAD
start_link(ChPid, UnackedMsgCount) ->
    {ok, Pid} = gen_server:start_link(?MODULE, [ChPid, UnackedMsgCount], []),
=======
start_link(ChPid) ->
    {ok, Pid} = gen_server2:start_link(?MODULE, [ChPid], []),
>>>>>>> b7cfc6fa
    Pid.

shutdown(undefined) ->
    ok;
shutdown(LimiterPid) ->
    unlink(LimiterPid),
    gen_server2:cast(LimiterPid, shutdown).

limit(undefined, 0) ->
    ok;
limit(LimiterPid, PrefetchCount) ->
    gen_server2:cast(LimiterPid, {limit, PrefetchCount}).

%% Ask the limiter whether the queue can deliver a message without
%% breaching a limit
can_send(undefined, _QPid, _AckRequired) ->
    true;
can_send(LimiterPid, QPid, AckRequired) ->
    rabbit_misc:with_exit_handler(
      fun () -> true end,
      fun () -> gen_server2:call(LimiterPid, {can_send, QPid, AckRequired},
                                 infinity) end).

%% Let the limiter know that the channel has received some acks from a
%% consumer
ack(undefined, _Count) -> ok;
ack(LimiterPid, Count) -> gen_server2:cast(LimiterPid, {ack, Count}).

register(undefined, _QPid) -> ok;
register(LimiterPid, QPid) -> gen_server2:cast(LimiterPid, {register, QPid}).

unregister(undefined, _QPid) -> ok;
unregister(LimiterPid, QPid) -> gen_server2:cast(LimiterPid, {unregister, QPid}).

get_limit(undefined) ->
    0;
get_limit(Pid) ->
    rabbit_misc:with_exit_handler(
      fun () -> 0 end,
      fun () -> gen_server2:pcall(Pid, 9, get_limit, infinity) end).

%%----------------------------------------------------------------------------
%% gen_server callbacks
%%----------------------------------------------------------------------------

init([ChPid, UnackedMsgCount]) ->
    {ok, #lim{ch_pid = ChPid, volume = UnackedMsgCount}}.

handle_call({can_send, QPid, AckRequired}, _From,
            State = #lim{volume = Volume}) ->
    case limit_reached(State) of
        true  -> {reply, false, limit_queue(QPid, State)};
        false -> {reply, true, State#lim{volume = if AckRequired -> Volume + 1;
                                                     true        -> Volume
                                                  end}}
    end;

handle_call(get_limit, _From, State = #lim{prefetch_count = PrefetchCount}) ->
    {reply, PrefetchCount, State}.

handle_cast(shutdown, State) ->
    {stop, normal, State};

handle_cast({limit, PrefetchCount}, State) ->
    {noreply, maybe_notify(State, State#lim{prefetch_count = PrefetchCount})};

handle_cast({ack, Count}, State = #lim{volume = Volume}) ->
    NewVolume = if Volume == 0 -> 0;
                   true        -> Volume - Count
                end,
    {noreply, maybe_notify(State, State#lim{volume = NewVolume})};

handle_cast({register, QPid}, State) ->
    {noreply, remember_queue(QPid, State)};

handle_cast({unregister, QPid}, State) ->
    {noreply, forget_queue(QPid, State)}.

handle_info({'DOWN', _MonitorRef, _Type, QPid, _Info}, State) ->
    {noreply, forget_queue(QPid, State)}.

terminate(_, _) ->
    ok.

code_change(_, State, _) ->
    State.

%%----------------------------------------------------------------------------
%% Internal plumbing
%%----------------------------------------------------------------------------

maybe_notify(OldState, NewState) ->
    case limit_reached(OldState) andalso not(limit_reached(NewState)) of
        true  -> notify_queues(NewState);
        false -> NewState
    end.

limit_reached(#lim{prefetch_count = Limit, volume = Volume}) ->
    Limit =/= 0 andalso Volume >= Limit.

remember_queue(QPid, State = #lim{queues = Queues}) ->
    case dict:is_key(QPid, Queues) of
        false -> MRef = erlang:monitor(process, QPid),
                 State#lim{queues = dict:store(QPid, {MRef, false}, Queues)};
        true  -> State
    end.

forget_queue(QPid, State = #lim{ch_pid = ChPid, queues = Queues}) ->
    case dict:find(QPid, Queues) of
        {ok, {MRef, _}} ->
            true = erlang:demonitor(MRef),
            ok = rabbit_amqqueue:unblock(QPid, ChPid),
            State#lim{queues = dict:erase(QPid, Queues)};
        error -> State
    end.

limit_queue(QPid, State = #lim{queues = Queues}) ->
    UpdateFun = fun ({MRef, _}) -> {MRef, true} end,
    State#lim{queues = dict:update(QPid, UpdateFun, Queues)}.

notify_queues(State = #lim{ch_pid = ChPid, queues = Queues}) ->
    {QList, NewQueues} =
        dict:fold(fun (_QPid, {_, false}, Acc) -> Acc;
                      (QPid, {MRef, true}, {L, D}) ->
                          {[QPid | L], dict:store(QPid, {MRef, false}, D)}
                  end, {[], Queues}, Queues),
    case length(QList) of
        0 -> ok;
        L ->
            %% We randomly vary the position of queues in the list,
            %% thus ensuring that each queue has an equal chance of
            %% being notified first.
            {L1, L2} = lists:split(random:uniform(L), QList),
            [ok = rabbit_amqqueue:unblock(Q, ChPid) || Q <- L2 ++ L1],
            ok
    end,
    State#lim{queues = NewQueues}.<|MERGE_RESOLUTION|>--- conflicted
+++ resolved
@@ -70,13 +70,8 @@
 %% API
 %%----------------------------------------------------------------------------
 
-<<<<<<< HEAD
 start_link(ChPid, UnackedMsgCount) ->
-    {ok, Pid} = gen_server:start_link(?MODULE, [ChPid, UnackedMsgCount], []),
-=======
-start_link(ChPid) ->
-    {ok, Pid} = gen_server2:start_link(?MODULE, [ChPid], []),
->>>>>>> b7cfc6fa
+    {ok, Pid} = gen_server2:start_link(?MODULE, [ChPid, UnackedMsgCount], []),
     Pid.
 
 shutdown(undefined) ->
