--- conflicted
+++ resolved
@@ -204,24 +204,8 @@
 
 %%----------------------------------------------------------------------------
 
-<<<<<<< HEAD
--ifdef(use_specs).
-
 %% this really should be an abstract type
--type(log_location() :: string()).
--type(param() :: atom()).
--type(app_name() :: atom()).
-
--spec(start/0 :: () -> 'ok').
--spec(boot/0 :: () -> 'ok').
--spec(stop/0 :: () -> 'ok').
--spec(stop_and_halt/0 :: () -> no_return()).
--spec(await_startup/0 :: () -> 'ok').
--spec(status/0 ::
-=======
--type file_suffix() :: binary().
-%% this really should be an abstract type
--type log_location() :: 'tty' | 'undefined' | file:filename().
+-type log_location() :: string().
 -type param() :: atom().
 -type app_name() :: atom().
 
@@ -231,45 +215,18 @@
 -spec stop_and_halt() -> no_return().
 -spec await_startup() -> 'ok'.
 -spec status
->>>>>>> 0923c967
         () -> [{pid, integer()} |
                {running_applications, [{atom(), string(), string()}]} |
                {os, {atom(), atom()}} |
                {erlang_version, string()} |
-<<<<<<< HEAD
-               {memory, any()}]).
--spec(is_running/0 :: () -> boolean()).
--spec(is_running/1 :: (node()) -> boolean()).
--spec(environment/0 :: () -> [{param(), term()}]).
--spec(rotate_logs/0 :: () -> rabbit_types:ok_or_error(any())).
--spec(force_event_refresh/1 :: (reference()) -> 'ok').
-
--spec(log_locations/0 :: () -> [log_location()]).
-
--spec(start/2 :: ('normal',[]) ->
-		      {'error',
-		       {'erlang_version_too_old',
-                        {'found',string(),string()},
-                        {'required',string(),string()}}} |
-		      {'ok',pid()}).
--spec(stop/1 :: (_) -> 'ok').
-
--spec(maybe_insert_default_data/0 :: () -> 'ok').
--spec(boot_delegate/0 :: () -> 'ok').
--spec(recover/0 :: () -> 'ok').
--spec(start_apps/1 :: ([app_name()]) -> 'ok').
--spec(stop_apps/1 :: ([app_name()]) -> 'ok').
-
--endif.
-=======
                {memory, any()}].
 -spec is_running() -> boolean().
 -spec is_running(node()) -> boolean().
 -spec environment() -> [{param(), term()}].
--spec rotate_logs(file_suffix()) -> rabbit_types:ok_or_error(any()).
+-spec rotate_logs() -> rabbit_types:ok_or_error(any()).
 -spec force_event_refresh(reference()) -> 'ok'.
 
--spec log_location('sasl' | 'kernel') -> log_location().
+-spec log_locations() -> [log_location()].
 
 -spec start('normal',[]) ->
           {'error',
@@ -284,7 +241,6 @@
 -spec recover() -> 'ok'.
 -spec start_apps([app_name()]) -> 'ok'.
 -spec stop_apps([app_name()]) -> 'ok'.
->>>>>>> 0923c967
 
 %%----------------------------------------------------------------------------
 
@@ -664,17 +620,9 @@
 
 stop(_) -> ok.
 
-<<<<<<< HEAD
--ifdef(use_specs).
--spec(boot_error/2 :: (atom(), term()) -> no_return()).
--endif.
+-spec boot_error(atom(), term()) -> no_return().
+
 boot_error(_, {could_not_start, rabbit, {{timeout_waiting_for_tables, _}, _}}) ->
-=======
--spec boot_error(term(), not_available | [tuple()]) -> no_return().
-
-boot_error({could_not_start, rabbit, {{timeout_waiting_for_tables, _}, _}},
-           _Stacktrace) ->
->>>>>>> 0923c967
     AllNodes = rabbit_mnesia:cluster_nodes(all),
     Suffix = "~nBACKGROUND~n==========~n~n"
         "This cluster node was shut down while other nodes were still running.~n"
@@ -693,7 +641,6 @@
         end,
     log_boot_error_and_exit(
       timeout_waiting_for_tables,
-<<<<<<< HEAD
       "~n" ++ Err ++ rabbit_nodes:diagnostics(Nodes), []);
 boot_error(Class, {error, {cannot_log_to_file, _, _}} = Reason) ->
     log_boot_error_and_exit(
@@ -709,23 +656,6 @@
       lists:flatten(["   ~s~n" || _ <- lists:seq(1, length(LogLocations))]),
       [lager:pr_stacktrace(erlang:get_stacktrace(), {Class, Reason})] ++
       LogLocations).
-=======
-      Err ++ rabbit_nodes:diagnostics(Nodes) ++ "~n~n", []);
-boot_error(Reason, Stacktrace) ->
-    Fmt = "Error description:~n   ~p~n~n"
-        "Log files (may contain more information):~n   ~s~n   ~s~n~n",
-    Args = [Reason, log_location(kernel), log_location(sasl)],
-    boot_error(Reason, Fmt, Args, Stacktrace).
-
--spec boot_error(term(), string(), [any()], not_available | [tuple()]) ->
-          no_return().
-
-boot_error(Reason, Fmt, Args, not_available) ->
-    log_boot_error_and_exit(Reason, Fmt, Args);
-boot_error(Reason, Fmt, Args, Stacktrace) ->
-    log_boot_error_and_exit(Reason, Fmt ++ "Stack trace:~n   ~p~n~n",
-                            Args ++ [Stacktrace]).
->>>>>>> 0923c967
 
 log_boot_error_and_exit(Reason, Format, Args) ->
     rabbit_log:error(Format, Args),
