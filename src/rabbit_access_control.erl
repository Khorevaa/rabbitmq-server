--- conflicted
+++ resolved
@@ -34,27 +34,22 @@
 -include("rabbit.hrl").
 
 -export([check_login/2, user_pass_login/2,
-         check_vhost_access/2]).
+         check_vhost_access/2, check_resource_access/3]).
 -export([add_user/2, delete_user/1, change_password/2, list_users/0,
          lookup_user/1]).
--export([add_vhost/1, delete_vhost/1, list_vhosts/0, list_vhost_users/1]).
--export([list_user_vhosts/1, map_user_vhost/2, unmap_user_vhost/2]).
+-export([add_vhost/1, delete_vhost/1, list_vhosts/0]).
+-export([set_permissions/5, clear_permissions/2,
+         list_vhost_permissions/1, list_user_permissions/1]).
 
 %%----------------------------------------------------------------------------
 
 -ifdef(use_specs).
-
--type(permission_atom() :: 'configure' | 'read' | 'write').
 
 -spec(check_login/2 :: (binary(), binary()) -> user()).
 -spec(user_pass_login/2 :: (username(), password()) -> user()).
-<<<<<<< HEAD
--spec(check_vhost_access/2 :: (username(), vhost()) -> 'ok').
+-spec(check_vhost_access/2 :: (user(), vhost()) -> 'ok').
 -spec(check_resource_access/3 ::
-      (username(), r(atom()), permission_atom()) -> 'ok').
-=======
--spec(check_vhost_access/2 :: (user(), vhost()) -> 'ok').
->>>>>>> c28c1559
+      (username(), r(atom()), non_neg_integer()) -> 'ok').
 -spec(add_user/2 :: (username(), password()) -> 'ok').
 -spec(delete_user/1 :: (username()) -> 'ok').
 -spec(change_password/2 :: (username(), password()) -> 'ok').
@@ -63,10 +58,13 @@
 -spec(add_vhost/1 :: (vhost()) -> 'ok').
 -spec(delete_vhost/1 :: (vhost()) -> 'ok').
 -spec(list_vhosts/0 :: () -> [vhost()]).
--spec(list_vhost_users/1 :: (vhost()) -> [username()]).
--spec(list_user_vhosts/1 :: (username()) -> [vhost()]).
--spec(map_user_vhost/2 :: (username(), vhost()) -> 'ok').
--spec(unmap_user_vhost/2 :: (username(), vhost()) -> 'ok').
+-spec(set_permissions/5 ::
+      (username(), vhost(), regexp(), regexp(), regexp()) -> 'ok').
+-spec(clear_permissions/2 :: (username(), vhost()) -> 'ok').
+-spec(list_vhost_permissions/1 ::
+      (vhost()) -> [{username(), regexp(), regexp(), regexp()}]).
+-spec(list_user_permissions/1 ::
+      (username()) -> [{vhost(), regexp(), regexp(), regexp()}]).
 
 -endif.
 
@@ -120,15 +118,15 @@
     %% TODO: use dirty ops instead
     rabbit_misc:execute_mnesia_transaction(
       fun () ->
-              case mnesia:match_object(
-                     #user_vhost{username = Username,
-                                 virtual_host = VHostPath}) of
+              case mnesia:read({rabbit_user_permission,
+                                #user_vhost{username = Username,
+                                            virtual_host = VHostPath}}) of
                   [] -> not_found;
                   [R] -> {ok, R}
               end
       end).
 
-check_vhost_access(Username, VHostPath) ->
+check_vhost_access(#user{username = Username}, VHostPath) ->
     ?LOGDEBUG("Checking VHost access for ~p to ~p~n", [Username, VHostPath]),
     case internal_lookup_vhost_access(Username, VHostPath) of
         {ok, _R} ->
@@ -138,11 +136,6 @@
               access_refused, "access to vhost '~s' refused for user '~s'",
               [VHostPath, Username])
     end.
-
-<<<<<<< HEAD
-permission_index(configure) -> #permission.configure;
-permission_index(write)     -> #permission.write;
-permission_index(read)      -> #permission.read.
 
 check_resource_access(Username,
                       R = #resource{kind = exchange, name = <<"">>},
@@ -165,7 +158,7 @@
               [#user_permission{permission = P}] ->
                   case regexp:match(
                          binary_to_list(Name),
-                         binary_to_list(element(permission_index(Permission), P))) of
+                         binary_to_list(element(Permission, P))) of
                       {match, _, _} -> true;
                       nomatch       -> false
                   end
@@ -176,15 +169,15 @@
                  [rabbit_misc:rs(R), Username])
     end.
 
-=======
->>>>>>> c28c1559
 add_user(Username, Password) ->
     R = rabbit_misc:execute_mnesia_transaction(
           fun () ->
-                  case mnesia:read({user, Username}) of
+                  case mnesia:wread({rabbit_user, Username}) of
                       [] ->
-                          ok = mnesia:write(#user{username = Username,
-                                                  password = Password});
+                          ok = mnesia:write(rabbit_user,
+                                            #user{username = Username,
+                                                  password = Password},
+                                            write);
                       _ ->
                           mnesia:abort({user_already_exists, Username})
                   end
@@ -197,10 +190,6 @@
           rabbit_misc:with_user(
             Username,
             fun () ->
-<<<<<<< /tmp/rabbitmq-server/src/rabbit_access_control.erl
-                    ok = mnesia:delete({user, Username}),
-                    ok = mnesia:delete({user_vhost, Username})
-=======
                     ok = mnesia:delete({rabbit_user, Username}),
                     [ok = mnesia:delete_object(
                             rabbit_user_permission, R, write) ||
@@ -212,7 +201,6 @@
                                                 permission = '_'},
                                write)],
                     ok
->>>>>>> /tmp/rabbit_access_control.erl~other.wd6AMx
             end)),
     rabbit_log:info("Deleted user ~p~n", [Username]),
     R.
@@ -222,24 +210,28 @@
           rabbit_misc:with_user(
             Username,
             fun () ->
-                    ok = mnesia:write(#user{username = Username,
-                                            password = Password})
+                    ok = mnesia:write(rabbit_user,
+                                      #user{username = Username,
+                                            password = Password},
+                                      write)
             end)),
     rabbit_log:info("Changed password for user ~p~n", [Username]),
     R.
 
 list_users() ->
-    mnesia:dirty_all_keys(user).
+    mnesia:dirty_all_keys(rabbit_user).
 
 lookup_user(Username) ->
-    rabbit_misc:dirty_read({user, Username}).
+    rabbit_misc:dirty_read({rabbit_user, Username}).
 
 add_vhost(VHostPath) ->
     R = rabbit_misc:execute_mnesia_transaction(
           fun () ->
-                  case mnesia:read({vhost, VHostPath}) of
+                  case mnesia:wread({rabbit_vhost, VHostPath}) of
                       [] ->
-                          ok = mnesia:write(#vhost{virtual_host = VHostPath}),
+                          ok = mnesia:write(rabbit_vhost,
+                                            #vhost{virtual_host = VHostPath},
+                                            write),
                           [rabbit_exchange:declare(
                              rabbit_misc:r(VHostPath, exchange, Name),
                              Type, true, false, []) ||
@@ -247,6 +239,8 @@
                                   [{<<"">>,           direct},
                                    {<<"amq.direct">>, direct},
                                    {<<"amq.topic">>,  topic},
+				   {<<"amq.match">>,  headers}, %% per 0-9-1 pdf
+				   {<<"amq.headers">>,  headers}, %% per 0-9-1 xml
                                    {<<"amq.fanout">>, fanout}]],
                           ok;
                       [_] ->
@@ -279,52 +273,79 @@
                           ok = rabbit_exchange:delete(Name, false)
                   end,
                   rabbit_exchange:list(VHostPath)),
-    lists:foreach(fun (Username) ->
-                          ok = unmap_user_vhost(Username, VHostPath)
+    lists:foreach(fun ({Username, _, _, _}) ->
+                          ok = clear_permissions(Username, VHostPath)
                   end,
-                  list_vhost_users(VHostPath)),
-    ok = mnesia:delete({vhost, VHostPath}),
+                  list_vhost_permissions(VHostPath)),
+    ok = mnesia:delete({rabbit_vhost, VHostPath}),
     ok.
 
 list_vhosts() ->
-    mnesia:dirty_all_keys(vhost).
-
-list_vhost_users(VHostPath) ->
-    [Username ||
-        #user_vhost{username = Username} <-
-            %% TODO: use dirty ops instead
-            rabbit_misc:execute_mnesia_transaction(
-              rabbit_misc:with_vhost(
-                VHostPath,
-                fun () -> mnesia:index_read(user_vhost, VHostPath,
-                                            #user_vhost.virtual_host)
-                end))].
-
-list_user_vhosts(Username) ->
-    [VHostPath ||
-        #user_vhost{virtual_host = VHostPath} <-
-            %% TODO: use dirty ops instead
-            rabbit_misc:execute_mnesia_transaction(
-              rabbit_misc:with_user(
-                Username,
-                fun () -> mnesia:read({user_vhost, Username}) end))].
-
-map_user_vhost(Username, VHostPath) ->
+    mnesia:dirty_all_keys(rabbit_vhost).
+
+validate_regexp(RegexpBin) ->
+    Regexp = binary_to_list(RegexpBin),
+    case regexp:parse(Regexp) of
+        {ok, _}         -> ok;
+        {error, Reason} -> throw({error, {invalid_regexp, Regexp, Reason}})
+    end.
+
+set_permissions(Username, VHostPath, ConfigurePerm, WritePerm, ReadPerm) ->
+    lists:map(fun validate_regexp/1, [ConfigurePerm, WritePerm, ReadPerm]),
+    rabbit_misc:execute_mnesia_transaction(
+      rabbit_misc:with_user_and_vhost(
+        Username, VHostPath,
+        fun () -> ok = mnesia:write(
+                         rabbit_user_permission,
+                         #user_permission{user_vhost = #user_vhost{
+                                            username = Username,
+                                            virtual_host = VHostPath},
+                                          permission = #permission{
+                                            configure = ConfigurePerm,
+                                            write = WritePerm,
+                                            read = ReadPerm}},
+                         write)
+        end)).
+
+clear_permissions(Username, VHostPath) ->
     rabbit_misc:execute_mnesia_transaction(
       rabbit_misc:with_user_and_vhost(
         Username, VHostPath,
         fun () ->
-                ok = mnesia:write(
-                       #user_vhost{username = Username,
-                                   virtual_host = VHostPath})
+                ok = mnesia:delete({rabbit_user_permission,
+                                    #user_vhost{username = Username,
+                                                virtual_host = VHostPath}})
         end)).
 
-unmap_user_vhost(Username, VHostPath) ->
-    rabbit_misc:execute_mnesia_transaction(
-      rabbit_misc:with_user_and_vhost(
-        Username, VHostPath,
-        fun () ->
-                ok = mnesia:delete_object(
-                       #user_vhost{username = Username,
-                                   virtual_host = VHostPath})
-        end)).
+list_vhost_permissions(VHostPath) ->
+    [{Username, ConfigurePerm, WritePerm, ReadPerm} ||
+        {Username, _, ConfigurePerm, WritePerm, ReadPerm} <-
+            list_permissions(rabbit_misc:with_vhost(
+                               VHostPath, match_user_vhost('_', VHostPath)))].
+
+list_user_permissions(Username) ->
+    [{VHostPath, ConfigurePerm, WritePerm, ReadPerm} ||
+        {_, VHostPath, ConfigurePerm, WritePerm, ReadPerm} <-
+            list_permissions(rabbit_misc:with_user(
+                               Username, match_user_vhost(Username, '_')))].
+
+list_permissions(QueryThunk) ->
+    [{Username, VHostPath, ConfigurePerm, WritePerm, ReadPerm} ||
+        #user_permission{user_vhost = #user_vhost{username = Username,
+                                                  virtual_host = VHostPath},
+                         permission = #permission{
+                           configure = ConfigurePerm,
+                           write = WritePerm,
+                           read = ReadPerm}} <-
+            %% TODO: use dirty ops instead
+            rabbit_misc:execute_mnesia_transaction(QueryThunk)].
+
+match_user_vhost(Username, VHostPath) ->
+    fun () -> mnesia:match_object(
+                rabbit_user_permission,
+                #user_permission{user_vhost = #user_vhost{
+                                   username = Username,
+                                   virtual_host = VHostPath},
+                                 permission = '_'},
+                read)
+    end.