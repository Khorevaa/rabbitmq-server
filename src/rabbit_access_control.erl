%%   The contents of this file are subject to the Mozilla Public License
%%   Version 1.1 (the "License"); you may not use this file except in
%%   compliance with the License. You may obtain a copy of the License at
%%   http://www.mozilla.org/MPL/
%%
%%   Software distributed under the License is distributed on an "AS IS"
%%   basis, WITHOUT WARRANTY OF ANY KIND, either express or implied. See the
%%   License for the specific language governing rights and limitations
%%   under the License.
%%
%%   The Original Code is RabbitMQ.
%%
%%   The Initial Developers of the Original Code are LShift Ltd,
%%   Cohesive Financial Technologies LLC, and Rabbit Technologies Ltd.
%%
%%   Portions created before 22-Nov-2008 00:00:00 GMT by LShift Ltd,
%%   Cohesive Financial Technologies LLC, or Rabbit Technologies Ltd
%%   are Copyright (C) 2007-2008 LShift Ltd, Cohesive Financial
%%   Technologies LLC, and Rabbit Technologies Ltd.
%%
%%   Portions created by LShift Ltd are Copyright (C) 2007-2009 LShift
%%   Ltd. Portions created by Cohesive Financial Technologies LLC are
%%   Copyright (C) 2007-2009 Cohesive Financial Technologies
%%   LLC. Portions created by Rabbit Technologies Ltd are Copyright
%%   (C) 2007-2009 Rabbit Technologies Ltd.
%%
%%   All Rights Reserved.
%%
%%   Contributor(s): ______________________________________.
%%

-module(rabbit_access_control).
-include_lib("stdlib/include/qlc.hrl").
-include("rabbit.hrl").

-export([check_login/2, user_pass_login/2,
         check_vhost_access/2, check_resource_access/3]).
-export([add_user/2, delete_user/1, change_password/2, list_users/0,
         lookup_user/1]).
-export([add_vhost/1, delete_vhost/1, list_vhosts/0]).
-export([set_permissions/5, clear_permissions/2,
         list_vhost_permissions/1, list_user_permissions/1]).

%%----------------------------------------------------------------------------

-ifdef(use_specs).

-type(permission_atom() :: 'configure' | 'read' | 'write').

-spec(check_login/2 :: (binary(), binary()) -> user()).
-spec(user_pass_login/2 :: (username(), password()) -> user()).
-spec(check_vhost_access/2 :: (user(), vhost()) -> 'ok').
-spec(check_resource_access/3 ::
      (username(), r(atom()), permission_atom()) -> 'ok').
-spec(add_user/2 :: (username(), password()) -> 'ok').
-spec(delete_user/1 :: (username()) -> 'ok').
-spec(change_password/2 :: (username(), password()) -> 'ok').
-spec(list_users/0 :: () -> [username()]).
-spec(lookup_user/1 :: (username()) -> {'ok', user()} | not_found()).
-spec(add_vhost/1 :: (vhost()) -> 'ok').
-spec(delete_vhost/1 :: (vhost()) -> 'ok').
-spec(list_vhosts/0 :: () -> [vhost()]).
-spec(set_permissions/5 ::
      (username(), vhost(), regexp(), regexp(), regexp()) -> 'ok').
-spec(clear_permissions/2 :: (username(), vhost()) -> 'ok').
-spec(list_vhost_permissions/1 ::
      (vhost()) -> [{username(), regexp(), regexp(), regexp()}]).
-spec(list_user_permissions/1 ::
      (username()) -> [{vhost(), regexp(), regexp(), regexp()}]).

-endif.

%%----------------------------------------------------------------------------

%% SASL PLAIN, as used by the Qpid Java client and our clients. Also,
%% apparently, by OpenAMQ.
check_login(<<"PLAIN">>, Response) ->
    [User, Pass] = [list_to_binary(T) ||
                       T <- string:tokens(binary_to_list(Response), [0])],
    user_pass_login(User, Pass);
%% AMQPLAIN, as used by Qpid Python test suite. The 0-8 spec actually
%% defines this as PLAIN, but in 0-9 that definition is gone, instead
%% referring generically to "SASL security mechanism", i.e. the above.
check_login(<<"AMQPLAIN">>, Response) ->
    LoginTable = rabbit_binary_parser:parse_table(Response),
    case {lists:keysearch(<<"LOGIN">>, 1, LoginTable),
          lists:keysearch(<<"PASSWORD">>, 1, LoginTable)} of
        {{value, {_, longstr, User}},
         {value, {_, longstr, Pass}}} ->
            user_pass_login(User, Pass);
        _ ->
            %% Is this an information leak?
            rabbit_misc:protocol_error(
              access_refused,
              "AMQPPLAIN auth info ~w is missing LOGIN or PASSWORD field",
              [LoginTable])
    end;

check_login(Mechanism, _Response) ->
    rabbit_misc:protocol_error(
      access_refused, "unsupported authentication mechanism '~s'",
      [Mechanism]).

user_pass_login(User, Pass) ->
    ?LOGDEBUG("Login with user ~p pass ~p~n", [User, Pass]),
    case lookup_user(User) of
        {ok, U} ->
            if
                Pass == U#user.password -> U;
                true ->
                    rabbit_misc:protocol_error(
                      access_refused, "login refused for user '~s'", [User])
            end;
        {error, not_found} ->
            rabbit_misc:protocol_error(
              access_refused, "login refused for user '~s'", [User])
    end.

internal_lookup_vhost_access(Username, VHostPath) ->
    %% TODO: use dirty ops instead
    rabbit_misc:execute_mnesia_transaction(
      fun () ->
              case mnesia:read({rabbit_user_permission,
                                #user_vhost{username = Username,
                                            virtual_host = VHostPath}}) of
                  [] -> not_found;
                  [R] -> {ok, R}
              end
      end).

check_vhost_access(#user{username = Username}, VHostPath) ->
    ?LOGDEBUG("Checking VHost access for ~p to ~p~n", [Username, VHostPath]),
    case internal_lookup_vhost_access(Username, VHostPath) of
        {ok, _R} ->
            ok;
        not_found ->
            rabbit_misc:protocol_error(
              access_refused, "access to vhost '~s' refused for user '~s'",
              [VHostPath, Username])
    end.

permission_index(configure) -> #permission.configure;
permission_index(write)     -> #permission.write;
permission_index(read)      -> #permission.read.

check_resource_access(Username,
                      R = #resource{kind = exchange, name = <<"">>},
                      Permission) ->
    check_resource_access(Username,
                          R#resource{name = <<"amq.default">>},
                          Permission);
check_resource_access(_Username,
                      #resource{name = <<"amq.gen",_/binary>>},
                      _Permission) ->
    ok;
check_resource_access(Username,
                      R = #resource{virtual_host = VHostPath, name = Name},
                      Permission) ->
    Res = case mnesia:dirty_read({rabbit_user_permission,
                                  #user_vhost{username = Username,
                                              virtual_host = VHostPath}}) of
              [] ->
                  false;
              [#user_permission{permission = P}] ->
                  case regexp:match(
                         binary_to_list(Name),
                         binary_to_list(element(permission_index(Permission), P))) of
                      {match, _, _} -> true;
                      nomatch       -> false
                  end
          end,
    if Res  -> ok;
       true -> rabbit_misc:protocol_error(
                 access_refused, "access to ~s refused for user '~s'",
                 [rabbit_misc:rs(R), Username])
    end.

add_user(Username, Password) ->
    R = rabbit_misc:execute_mnesia_transaction(
          fun () ->
                  case mnesia:wread({rabbit_user, Username}) of
                      [] ->
                          ok = mnesia:write(rabbit_user,
                                            #user{username = Username,
                                                  password = Password},
                                            write);
                      _ ->
                          mnesia:abort({user_already_exists, Username})
                  end
          end),
    rabbit_log:info("Created user ~p~n", [Username]),
    R.

delete_user(Username) ->
    R = rabbit_misc:execute_mnesia_transaction(
          rabbit_misc:with_user(
            Username,
            fun () ->
                    ok = mnesia:delete({rabbit_user, Username}),
                    [ok = mnesia:delete_object(
                            rabbit_user_permission, R, write) ||
                        R <- mnesia:match_object(
                               rabbit_user_permission,
                               #user_permission{user_vhost = #user_vhost{
                                                  username = Username,
                                                  virtual_host = '_'},
                                                permission = '_'},
                               write)],
                    ok
            end)),
    rabbit_log:info("Deleted user ~p~n", [Username]),
    R.

change_password(Username, Password) ->
    R = rabbit_misc:execute_mnesia_transaction(
          rabbit_misc:with_user(
            Username,
            fun () ->
                    ok = mnesia:write(rabbit_user,
                                      #user{username = Username,
                                            password = Password},
                                      write)
            end)),
    rabbit_log:info("Changed password for user ~p~n", [Username]),
    R.

list_users() ->
    mnesia:dirty_all_keys(rabbit_user).

lookup_user(Username) ->
    rabbit_misc:dirty_read({rabbit_user, Username}).

add_vhost(VHostPath) ->
    R = rabbit_misc:execute_mnesia_transaction(
          fun () ->
                  case mnesia:wread({rabbit_vhost, VHostPath}) of
                      [] ->
                          ok = mnesia:write(rabbit_vhost,
                                            #vhost{virtual_host = VHostPath},
                                            write),
                          [rabbit_exchange:declare(
                             rabbit_misc:r(VHostPath, exchange, Name),
                             Type, true, false, []) ||
                              {Name,Type} <-
                                  [{<<"">>,           direct},
                                   {<<"amq.direct">>, direct},
                                   {<<"amq.topic">>,  topic},
<<<<<<< HEAD
				   {<<"amq.match">>,  headers}, %% per 0-9-1 pdf
				   {<<"amq.headers">>,  headers}, %% per 0-9-1 xml
                                   {<<"amq.fanout">>, fanout},
                                   {<<"amq.rabbitmq.presence">>, topic}]],
=======
                                   {<<"amq.match">>,  headers}, %% per 0-9-1 pdf
                                   {<<"amq.headers">>,  headers}, %% per 0-9-1 xml
                                   {<<"amq.fanout">>, fanout}]],
>>>>>>> 6b6bd7cb
                          ok;
                      [_] ->
                          mnesia:abort({vhost_already_exists, VHostPath})
                  end
          end),
    rabbit_log:info("Added vhost ~p~n", [VHostPath]),
    R.

delete_vhost(VHostPath) ->
    %%FIXME: We are forced to delete the queues outside the TX below
    %%because queue deletion involves sending messages to the queue
    %%process, which in turn results in further mnesia actions and
    %%eventually the termination of that process.
    lists:foreach(fun (Q) ->
                          {ok,_} = rabbit_amqqueue:delete(Q, false, false)
                  end,
                  rabbit_amqqueue:list(VHostPath)),
    R = rabbit_misc:execute_mnesia_transaction(
          rabbit_misc:with_vhost(
            VHostPath,
            fun () ->
                    ok = internal_delete_vhost(VHostPath)
            end)),
    rabbit_log:info("Deleted vhost ~p~n", [VHostPath]),
    R.

internal_delete_vhost(VHostPath) ->
    lists:foreach(fun (#exchange{name=Name}) ->
                          ok = rabbit_exchange:delete(Name, false)
                  end,
                  rabbit_exchange:list(VHostPath)),
    lists:foreach(fun ({Username, _, _, _}) ->
                          ok = clear_permissions(Username, VHostPath)
                  end,
                  list_vhost_permissions(VHostPath)),
    ok = mnesia:delete({rabbit_vhost, VHostPath}),
    ok.

list_vhosts() ->
    mnesia:dirty_all_keys(rabbit_vhost).

validate_regexp(RegexpBin) ->
    Regexp = binary_to_list(RegexpBin),
    case regexp:parse(Regexp) of
        {ok, _}         -> ok;
        {error, Reason} -> throw({error, {invalid_regexp, Regexp, Reason}})
    end.

set_permissions(Username, VHostPath, ConfigurePerm, WritePerm, ReadPerm) ->
    lists:map(fun validate_regexp/1, [ConfigurePerm, WritePerm, ReadPerm]),
    rabbit_misc:execute_mnesia_transaction(
      rabbit_misc:with_user_and_vhost(
        Username, VHostPath,
        fun () -> ok = mnesia:write(
                         rabbit_user_permission,
                         #user_permission{user_vhost = #user_vhost{
                                            username = Username,
                                            virtual_host = VHostPath},
                                          permission = #permission{
                                            configure = ConfigurePerm,
                                            write = WritePerm,
                                            read = ReadPerm}},
                         write)
        end)).

clear_permissions(Username, VHostPath) ->
    rabbit_misc:execute_mnesia_transaction(
      rabbit_misc:with_user_and_vhost(
        Username, VHostPath,
        fun () ->
                ok = mnesia:delete({rabbit_user_permission,
                                    #user_vhost{username = Username,
                                                virtual_host = VHostPath}})
        end)).

list_vhost_permissions(VHostPath) ->
    [{Username, ConfigurePerm, WritePerm, ReadPerm} ||
        {Username, _, ConfigurePerm, WritePerm, ReadPerm} <-
            list_permissions(rabbit_misc:with_vhost(
                               VHostPath, match_user_vhost('_', VHostPath)))].

list_user_permissions(Username) ->
    [{VHostPath, ConfigurePerm, WritePerm, ReadPerm} ||
        {_, VHostPath, ConfigurePerm, WritePerm, ReadPerm} <-
            list_permissions(rabbit_misc:with_user(
                               Username, match_user_vhost(Username, '_')))].

list_permissions(QueryThunk) ->
    [{Username, VHostPath, ConfigurePerm, WritePerm, ReadPerm} ||
        #user_permission{user_vhost = #user_vhost{username = Username,
                                                  virtual_host = VHostPath},
                         permission = #permission{
                           configure = ConfigurePerm,
                           write = WritePerm,
                           read = ReadPerm}} <-
            %% TODO: use dirty ops instead
            rabbit_misc:execute_mnesia_transaction(QueryThunk)].

match_user_vhost(Username, VHostPath) ->
    fun () -> mnesia:match_object(
                rabbit_user_permission,
                #user_permission{user_vhost = #user_vhost{
                                   username = Username,
                                   virtual_host = VHostPath},
                                 permission = '_'},
                read)
    end.<|MERGE_RESOLUTION|>--- conflicted
+++ resolved
@@ -245,16 +245,10 @@
                                   [{<<"">>,           direct},
                                    {<<"amq.direct">>, direct},
                                    {<<"amq.topic">>,  topic},
-<<<<<<< HEAD
-				   {<<"amq.match">>,  headers}, %% per 0-9-1 pdf
-				   {<<"amq.headers">>,  headers}, %% per 0-9-1 xml
+                                   {<<"amq.match">>,  headers}, %% per 0-9-1 pdf
+                                   {<<"amq.headers">>,  headers}, %% per 0-9-1 xml
                                    {<<"amq.fanout">>, fanout},
                                    {<<"amq.rabbitmq.presence">>, topic}]],
-=======
-                                   {<<"amq.match">>,  headers}, %% per 0-9-1 pdf
-                                   {<<"amq.headers">>,  headers}, %% per 0-9-1 xml
-                                   {<<"amq.fanout">>, fanout}]],
->>>>>>> 6b6bd7cb
                           ok;
                       [_] ->
                           mnesia:abort({vhost_already_exists, VHostPath})
