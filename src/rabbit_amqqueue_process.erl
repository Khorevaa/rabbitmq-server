--- conflicted
+++ resolved
@@ -85,13 +85,9 @@
 %%----------------------------------------------------------------------------
 
 -define(STATISTICS_KEYS,
-<<<<<<< HEAD
-        [pid,
-         policy,
-=======
         [name,
          pid,
->>>>>>> eb97abd6
+         policy,
          exclusive_consumer_pid,
          exclusive_consumer_tag,
          messages_ready,
@@ -281,24 +277,9 @@
     case BQS of
         undefined -> State1;
         _         -> ok = rabbit_memory_monitor:deregister(self()),
-<<<<<<< HEAD
-                     [emit_consumer_deleted(Ch, CTag)
+                     [emit_consumer_deleted(Ch, CTag, State1)
                       || {Ch, CTag, _} <- consumers(State1)],
                      State1#q{backing_queue_state = Fun(BQS)}
-=======
-                     BQS1 = lists:foldl(
-                              fun (#cr{txn = none}, BQSN) ->
-                                      BQSN;
-                                  (#cr{txn = Txn}, BQSN) ->
-                                      {_AckTags, BQSN1} =
-                                          BQ:tx_rollback(Txn, BQSN),
-                                      BQSN1
-                              end, BQS, all_ch_record()),
-                     [emit_consumer_deleted(Ch, CTag, State1)
-                      || {Ch, CTag, _} <- consumers(State1)],
-                     rabbit_event:notify(queue_deleted, infos([name], State)),
-                     State1#q{backing_queue_state = Fun(BQS1)}
->>>>>>> eb97abd6
     end.
 
 reply(Reply, NewState) ->
@@ -610,30 +591,13 @@
                          (CP /= ChPid) or (CTag /= ConsumerTag)
                  end, Queue).
 
-<<<<<<< HEAD
-remove_consumers(ChPid, Queue) ->
+remove_consumers(ChPid, Queue, State) ->
     queue:filter(fun ({CP, #consumer{tag = CTag}}) when CP =:= ChPid ->
-                         emit_consumer_deleted(ChPid, CTag),
+                         emit_consumer_deleted(ChPid, CTag, State),
                          false;
                      (_) ->
                          true
                  end, Queue).
-=======
-remove_consumers(ChPid, Queue, State) ->
-    {Kept, Removed} = split_by_channel(ChPid, Queue),
-    [emit_consumer_deleted(Ch, CTag, State) ||
-        {Ch, #consumer{tag = CTag}} <- queue:to_list(Removed)],
-    Kept.
-
-move_consumers(ChPid, From, To) ->
-    {Kept, Removed} = split_by_channel(ChPid, From),
-    {Kept, queue:join(To, Removed)}.
-
-split_by_channel(ChPid, Queue) ->
-    {Kept, Removed} = lists:partition(fun ({CP, _}) -> CP /= ChPid end,
-                                      queue:to_list(Queue)),
-    {queue:from_list(Kept), queue:from_list(Removed)}.
->>>>>>> eb97abd6
 
 possibly_unblock(State, ChPid, Update) ->
     case lookup_ch(ChPid) of
@@ -670,7 +634,7 @@
         C = #cr{ch_pid            = ChPid,
                 acktags           = ChAckTags,
                 blocked_consumers = Blocked} ->
-            _ = remove_consumers(ChPid, Blocked), %% for stats emission
+            _ = remove_consumers(ChPid, Blocked, State), %% for stats emission
             ok = erase_ch_record(C),
             State1 = State#q{
                        exclusive_consumer = case Holder of
@@ -678,16 +642,9 @@
                                                 Other      -> Other
                                             end,
                        active_consumers = remove_consumers(
-<<<<<<< HEAD
-                                            ChPid, State#q.active_consumers),
-                       senders          = Senders1},
-=======
                                             ChPid, State#q.active_consumers,
                                             State),
-                       blocked_consumers = remove_consumers(
-                                             ChPid, State#q.blocked_consumers,
-                                             State)},
->>>>>>> eb97abd6
+                       senders          = Senders1},
             case should_auto_delete(State1) of
                 true  -> {stop, State1};
                 false -> {ok, requeue_and_run(sets:to_list(ChAckTags),
@@ -1150,9 +1107,8 @@
     case lookup_ch(ChPid) of
         not_found ->
             reply(ok, State);
-<<<<<<< HEAD
         C = #cr{blocked_consumers = Blocked} ->
-            emit_consumer_deleted(ChPid, ConsumerTag),
+            emit_consumer_deleted(ChPid, ConsumerTag, State),
             Blocked1 = remove_consumer(ChPid, ConsumerTag, Blocked),
             update_consumer_count(C#cr{blocked_consumers = Blocked1}, -1),
             State1 = State#q{
@@ -1161,27 +1117,6 @@
                                                 _                    -> Holder
                                             end,
                        active_consumers   = remove_consumer(
-=======
-        C = #cr{consumer_count = ConsumerCount,
-                limiter_pid    = LimiterPid} ->
-            C1 = C#cr{consumer_count = ConsumerCount -1},
-            maybe_store_ch_record(
-              case ConsumerCount of
-                  1 -> ok = rabbit_limiter:unregister(LimiterPid, self()),
-                       C1#cr{limiter_pid = undefined};
-                  _ -> C1
-              end),
-            emit_consumer_deleted(ChPid, ConsumerTag, State),
-            ok = maybe_send_reply(ChPid, OkMsg),
-            NewState =
-                State#q{exclusive_consumer = cancel_holder(ChPid,
-                                                           ConsumerTag,
-                                                           Holder),
-                        active_consumers = remove_consumer(
-                                             ChPid, ConsumerTag,
-                                             State#q.active_consumers),
-                        blocked_consumers = remove_consumer(
->>>>>>> eb97abd6
                                               ChPid, ConsumerTag,
                                              State#q.active_consumers)},
             case should_auto_delete(State1) of
@@ -1238,10 +1173,11 @@
             State = #q{exclusive_consumer = Exclusive}) ->
     rabbit_event:notify(queue_created, infos(?CREATION_EVENT_KEYS, State)),
     case Exclusive of
-        none       -> [emit_consumer_created(Ch, CTag, false, AckRequired) ||
+        none       -> [emit_consumer_created(
+                         Ch, CTag, false, AckRequired, State) ||
                           {Ch, CTag, AckRequired} <- consumers(State)];
         {Ch, CTag} -> [{Ch, CTag, AckRequired}] = consumers(State),
-                      emit_consumer_created(Ch, CTag, true, AckRequired)
+                      emit_consumer_created(Ch, CTag, true, AckRequired, State)
     end,
     reply(ok, State).
 
