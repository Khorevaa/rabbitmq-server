--- conflicted
+++ resolved
@@ -92,23 +92,13 @@
             {error, broker_not_found_on_node}
     end.
 
-<<<<<<< HEAD
 start_channel(Number, ClientChannelPid, ConnPid, ConnName, Protocol, User,
-              VHost, Capabilities, Collector) ->
+              VHost, ClientProperties, Collector) ->
     {ok, _, {ChannelPid, _}} =
         supervisor2:start_child(
           rabbit_direct_client_sup,
           [{direct, Number, ClientChannelPid, ConnPid, ConnName, Protocol,
-            User, VHost, Capabilities, Collector}]),
-=======
-start_channel(Number, ClientChannelPid, ConnPid, Protocol, User, VHost,
-              ClientProperties, Collector) ->
-    {ok, _, {ChannelPid, _}} =
-        supervisor2:start_child(
-          rabbit_direct_client_sup,
-          [{direct, Number, ClientChannelPid, ConnPid, Protocol, User, VHost,
-            ClientProperties, Collector}]),
->>>>>>> c00dd90c
+            User, VHost, ClientProperties, Collector}]),
     {ok, ChannelPid}.
 
 disconnect(Pid, Infos) ->
