%%   The contents of this file are subject to the Mozilla Public License
%%   Version 1.1 (the "License"); you may not use this file except in
%%   compliance with the License. You may obtain a copy of the License at
%%   http://www.mozilla.org/MPL/
%%
%%   Software distributed under the License is distributed on an "AS IS"
%%   basis, WITHOUT WARRANTY OF ANY KIND, either express or implied. See the
%%   License for the specific language governing rights and limitations
%%   under the License.
%%
%%   The Original Code is RabbitMQ.
%%
%%   The Initial Developers of the Original Code are LShift Ltd,
%%   Cohesive Financial Technologies LLC, and Rabbit Technologies Ltd.
%%
%%   Portions created before 22-Nov-2008 00:00:00 GMT by LShift Ltd,
%%   Cohesive Financial Technologies LLC, or Rabbit Technologies Ltd
%%   are Copyright (C) 2007-2008 LShift Ltd, Cohesive Financial
%%   Technologies LLC, and Rabbit Technologies Ltd.
%%
%%   Portions created by LShift Ltd are Copyright (C) 2007-2009 LShift
%%   Ltd. Portions created by Cohesive Financial Technologies LLC are
%%   Copyright (C) 2007-2009 Cohesive Financial Technologies
%%   LLC. Portions created by Rabbit Technologies Ltd are Copyright
%%   (C) 2007-2009 Rabbit Technologies Ltd.
%%
%%   All Rights Reserved.
%%
%%   Contributor(s): ______________________________________.
%%

-module(rabbit_amqqueue).

-export([start/0, recover/0, declare/4, delete/3, purge/1]).
-export([internal_declare/2, internal_delete/1, internal_store/1]).
-export([pseudo_queue/2]).
-export([lookup/1, with/2, with_or_die/2,
         stat/1, stat_all/0, deliver/2, redeliver/2, requeue/3, ack/4]).
-export([list/1, info/1, info/2, info_all/1, info_all/2]).
-export([claim_queue/2]).
-export([basic_get/3, basic_consume/8, basic_cancel/4]).
-export([notify_sent/2, unblock/2]).
-export([commit_all/2, rollback_all/2, notify_down_all/2, limit_all/3]).
-export([on_node_down/1]).
-export([set_storage_mode_pin/2, set_storage_mode/2]).

-import(mnesia).
-import(gen_server2).
-import(lists).
-import(queue).

-include("rabbit.hrl").
-include_lib("stdlib/include/qlc.hrl").

%%----------------------------------------------------------------------------

-ifdef(use_specs).

-type(qstats() :: {'ok', queue_name(), non_neg_integer(), non_neg_integer()}).
-type(qlen() :: {'ok', non_neg_integer()}).
-type(qfun(A) :: fun ((amqqueue()) -> A)).
-type(ok_or_errors() ::
      'ok' | {'error', [{'error' | 'exit' | 'throw', any()}]}).

-spec(start/0 :: () -> 'ok').
-spec(recover/0 :: () -> {'ok', [amqqueue()]}).
-spec(declare/4 :: (queue_name(), bool(), bool(), amqp_table()) ->
             amqqueue()).
-spec(lookup/1 :: (queue_name()) -> {'ok', amqqueue()} | not_found()).
-spec(with/2 :: (queue_name(), qfun(A)) -> A | not_found()).
-spec(with_or_die/2 :: (queue_name(), qfun(A)) -> A).
-spec(list/1 :: (vhost()) -> [amqqueue()]).
-spec(info/1 :: (amqqueue()) -> [info()]).
-spec(info/2 :: (amqqueue(), [info_key()]) -> [info()]).
-spec(info_all/1 :: (vhost()) -> [[info()]]).
-spec(info_all/2 :: (vhost(), [info_key()]) -> [[info()]]).
-spec(stat/1 :: (amqqueue()) -> qstats()).
-spec(stat_all/0 :: () -> [qstats()]).
-spec(delete/3 ::
      (amqqueue(), 'false', 'false') -> qlen();
      (amqqueue(), 'true' , 'false') -> qlen() | {'error', 'in_use'};
      (amqqueue(), 'false', 'true' ) -> qlen() | {'error', 'not_empty'};
      (amqqueue(), 'true' , 'true' ) -> qlen() |
                                            {'error', 'in_use'} |
                                            {'error', 'not_empty'}).
-spec(purge/1 :: (amqqueue()) -> qlen()).
-spec(deliver/2 :: (pid(), delivery()) -> bool()).
-spec(redeliver/2 :: (pid(), [{message(), bool()}]) -> 'ok').
-spec(requeue/3 :: (pid(), [msg_id()],  pid()) -> 'ok').
-spec(ack/4 :: (pid(), maybe(txn()), [msg_id()], pid()) -> 'ok').
-spec(commit_all/2 :: ([pid()], txn()) -> ok_or_errors()).
-spec(rollback_all/2 :: ([pid()], txn()) -> ok_or_errors()).
-spec(notify_down_all/2 :: ([pid()], pid()) -> ok_or_errors()).
-spec(limit_all/3 :: ([pid()], pid(), pid() | 'undefined') -> ok_or_errors()).
-spec(claim_queue/2 :: (amqqueue(), pid()) -> 'ok' | 'locked').
-spec(basic_get/3 :: (amqqueue(), pid(), bool()) ->
             {'ok', non_neg_integer(), msg()} | 'empty').
-spec(basic_consume/8 ::
      (amqqueue(), bool(), pid(), pid(), pid(), ctag(), bool(), any()) ->
             'ok' | {'error', 'queue_owned_by_another_connection' |
                     'exclusive_consume_unavailable'}).
-spec(basic_cancel/4 :: (amqqueue(), pid(), ctag(), any()) -> 'ok').
-spec(notify_sent/2 :: (pid(), pid()) -> 'ok').
-spec(unblock/2 :: (pid(), pid()) -> 'ok').
<<<<<<< HEAD
-spec(set_storage_mode_pin/2 :: (amqqueue(), boolean()) -> any()).
-spec(set_storage_mode/2 :: (pid(), ('disk' | 'mixed')) -> 'ok').
=======
-spec(set_storage_mode/2 :: (pid(), ('oppressed' | 'liberated')) -> 'ok').
>>>>>>> 21083502
-spec(internal_declare/2 :: (amqqueue(), bool()) -> amqqueue()).
-spec(internal_delete/1 :: (queue_name()) -> 'ok' | not_found()).
-spec(internal_store/1 :: (amqqueue()) -> 'ok').
-spec(on_node_down/1 :: (erlang_node()) -> 'ok').
-spec(pseudo_queue/2 :: (binary(), pid()) -> amqqueue()).

-endif.

%%----------------------------------------------------------------------------

start() ->
    {ok,_} = supervisor:start_child(
               rabbit_sup,
               {rabbit_amqqueue_sup,
                {rabbit_amqqueue_sup, start_link, []},
                transient, infinity, supervisor, [rabbit_amqqueue_sup]}),
    ok.

recover() ->
    {ok, DurableQueues} = recover_durable_queues(),
    {ok, DurableQueues}.

recover_durable_queues() ->
    Node = node(),
    DurableQueues =
        lists:foldl(
          fun (RecoveredQ, Acc) ->
                  Q = start_queue_process(RecoveredQ),
                  %% We need to catch the case where a client connected to
                  %% another node has deleted the queue (and possibly
                  %% re-created it).
                  case rabbit_misc:execute_mnesia_transaction(
                         fun () ->
                                 Match =
                                     mnesia:match_object(
                                       rabbit_durable_queue, RecoveredQ, read),
                                 case Match of
                                     [_] -> ok = store_queue(Q),
                                            true;
                                     []  -> false
                                 end
                         end) of
                      true  -> [Q|Acc];
                      false -> exit(Q#amqqueue.pid, shutdown),
                               Acc
                  end
          end, [],
          %% TODO: use dirty ops instead
          rabbit_misc:execute_mnesia_transaction(
            fun () ->
                    qlc:e(qlc:q([Q || Q = #amqqueue{pid = Pid}
                                          <- mnesia:table(rabbit_durable_queue),
                                      node(Pid) == Node]))
            end)),
    {ok, DurableQueues}.

declare(QueueName, Durable, AutoDelete, Args) ->
    Q = start_queue_process(#amqqueue{name = QueueName,
                                      durable = Durable,
                                      auto_delete = AutoDelete,
                                      arguments = Args,
                                      pid = none}),
    internal_declare(Q, true).

internal_declare(Q = #amqqueue{name = QueueName}, WantDefaultBinding) ->
    case rabbit_misc:execute_mnesia_transaction(
           fun () ->
                   case mnesia:wread({rabbit_queue, QueueName}) of
                       [] -> ok = store_queue(Q),
                             case WantDefaultBinding of
                                 true -> add_default_binding(Q);
                                 false -> ok
                             end,
                             Q;
                       [ExistingQ] -> ExistingQ
                   end
           end) of
        Q         -> Q;
        ExistingQ -> exit(Q#amqqueue.pid, shutdown),
                     ExistingQ
    end.

store_queue(Q = #amqqueue{durable = true}) ->
    ok = mnesia:write(rabbit_durable_queue, Q, write),
    ok = mnesia:write(rabbit_queue, Q, write),
    ok;
store_queue(Q = #amqqueue{durable = false}) ->
    ok = mnesia:write(rabbit_queue, Q, write),
    ok.

internal_store(Q) ->
    rabbit_misc:execute_mnesia_transaction(
      fun () -> ok = store_queue(Q) end).

start_queue_process(Q) ->
    {ok, Pid} = supervisor:start_child(rabbit_amqqueue_sup, [Q]),
    Q#amqqueue{pid = Pid}.

add_default_binding(#amqqueue{name = QueueName}) ->
    Exchange = rabbit_misc:r(QueueName, exchange, <<>>),
    RoutingKey = QueueName#resource.name,
    rabbit_exchange:add_binding(Exchange, QueueName, RoutingKey, []),
    ok.

lookup(Name) ->
    rabbit_misc:dirty_read({rabbit_queue, Name}).

with(Name, F, E) ->
    case lookup(Name) of
        {ok, Q} -> rabbit_misc:with_exit_handler(E, fun () -> F(Q) end);
        {error, not_found} -> E()
    end.

with(Name, F) ->
    with(Name, F, fun () -> {error, not_found} end).
with_or_die(Name, F) ->
    with(Name, F, fun () -> rabbit_misc:not_found(Name) end).

list(VHostPath) ->
    mnesia:dirty_match_object(
      rabbit_queue,
      #amqqueue{name = rabbit_misc:r(VHostPath, queue), _ = '_'}).

map(VHostPath, F) -> rabbit_misc:filter_exit_map(F, list(VHostPath)).

set_storage_mode_pin(Q, Disk) ->
    gen_server2:pcast(Q#amqqueue.pid, 10, {set_storage_mode_pin, Disk, Q}).

set_storage_mode(QPid, Mode) ->
    gen_server2:pcast(QPid, 10, {set_storage_mode, Mode}).

info(#amqqueue{ pid = QPid }) ->
    gen_server2:pcall(QPid, 9, info, infinity).

info(#amqqueue{ pid = QPid }, Items) ->
    case gen_server2:pcall(QPid, 9, {info, Items}, infinity) of
        {ok, Res}      -> Res;
        {error, Error} -> throw(Error)
    end.

info_all(VHostPath) -> map(VHostPath, fun (Q) -> info(Q) end).

info_all(VHostPath, Items) -> map(VHostPath, fun (Q) -> info(Q, Items) end).

stat(#amqqueue{pid = QPid}) -> gen_server2:call(QPid, stat, infinity).

stat_all() ->
    lists:map(fun stat/1, rabbit_misc:dirty_read_all(rabbit_queue)).

delete(#amqqueue{ pid = QPid }, IfUnused, IfEmpty) ->
    gen_server2:call(QPid, {delete, IfUnused, IfEmpty}, infinity).

purge(#amqqueue{ pid = QPid }) -> gen_server2:call(QPid, purge, infinity).

deliver(QPid, #delivery{immediate = true,
                        txn = Txn, sender = ChPid, message = Message}) ->
    gen_server2:call(QPid, {deliver_immediately, Txn, Message, ChPid},
                     infinity);
deliver(QPid, #delivery{mandatory = true,
                        txn = Txn, sender = ChPid, message = Message}) ->
    gen_server2:call(QPid, {deliver, Txn, Message, ChPid}, infinity),
    true;
deliver(QPid, #delivery{txn = Txn, sender = ChPid, message = Message}) ->
    gen_server2:cast(QPid, {deliver, Txn, Message, ChPid}),
    true.

redeliver(QPid, Messages) ->
    gen_server2:cast(QPid, {redeliver, Messages}).

requeue(QPid, MsgIds, ChPid) ->
    gen_server2:cast(QPid, {requeue, MsgIds, ChPid}).

ack(QPid, Txn, MsgIds, ChPid) ->
    gen_server2:cast(QPid, {ack, Txn, MsgIds, ChPid}).

commit_all(QPids, Txn) ->
    safe_pmap_ok(
      fun (QPid) -> exit({queue_disappeared, QPid}) end,
      fun (QPid) -> gen_server2:call(QPid, {commit, Txn}, infinity) end,
      QPids).

rollback_all(QPids, Txn) ->
    safe_pmap_ok(
      fun (QPid) -> exit({queue_disappeared, QPid}) end,
      fun (QPid) -> gen_server2:cast(QPid, {rollback, Txn}) end,
      QPids).

notify_down_all(QPids, ChPid) ->
    safe_pmap_ok(
      %% we don't care if the queue process has terminated in the
      %% meantime
      fun (_)    -> ok end,
      fun (QPid) -> gen_server2:call(QPid, {notify_down, ChPid}, infinity) end,
      QPids).

limit_all(QPids, ChPid, LimiterPid) ->
    safe_pmap_ok(
      fun (_) -> ok end,
      fun (QPid) -> gen_server2:cast(QPid, {limit, ChPid, LimiterPid}) end,
      QPids).
    
claim_queue(#amqqueue{pid = QPid}, ReaderPid) ->
    gen_server2:call(QPid, {claim_queue, ReaderPid}, infinity).

basic_get(#amqqueue{pid = QPid}, ChPid, NoAck) ->
    gen_server2:call(QPid, {basic_get, ChPid, NoAck}, infinity).

basic_consume(#amqqueue{pid = QPid}, NoAck, ReaderPid, ChPid, LimiterPid,
              ConsumerTag, ExclusiveConsume, OkMsg) ->
    gen_server2:call(QPid, {basic_consume, NoAck, ReaderPid, ChPid, 
                            LimiterPid, ConsumerTag, ExclusiveConsume, OkMsg},
                     infinity).

basic_cancel(#amqqueue{pid = QPid}, ChPid, ConsumerTag, OkMsg) ->
    ok = gen_server2:call(QPid, {basic_cancel, ChPid, ConsumerTag, OkMsg},
                          infinity).

notify_sent(QPid, ChPid) ->
    gen_server2:pcast(QPid, 8, {notify_sent, ChPid}).

unblock(QPid, ChPid) ->
    gen_server2:pcast(QPid, 8, {unblock, ChPid}).

internal_delete(QueueName) ->
    rabbit_misc:execute_mnesia_transaction(
      fun () ->
              case mnesia:wread({rabbit_queue, QueueName}) of
                  []  -> {error, not_found};
                  [_] ->
                      ok = rabbit_exchange:delete_queue_bindings(QueueName),
                      ok = mnesia:delete({rabbit_queue, QueueName}),
                      ok = mnesia:delete({rabbit_durable_queue, QueueName}),
                      ok
              end
      end).

on_node_down(Node) ->
    rabbit_misc:execute_mnesia_transaction(
      fun () ->
              qlc:fold(
                fun (QueueName, Acc) ->
                        ok = rabbit_exchange:delete_transient_queue_bindings(
                               QueueName),
                        ok = mnesia:delete({rabbit_queue, QueueName}),
                        Acc
                end,
                ok,
                qlc:q([QueueName || #amqqueue{name = QueueName, pid = Pid}
                                        <- mnesia:table(rabbit_queue),
                                    node(Pid) == Node]))
      end).

pseudo_queue(QueueName, Pid) ->
    #amqqueue{name = QueueName,
              durable = false,
              auto_delete = false,
              arguments = [],
              pid = Pid}.

safe_pmap_ok(H, F, L) ->
    case [R || R <- rabbit_misc:upmap(
                      fun (V) ->
                              try
                                  rabbit_misc:with_exit_handler(
                                    fun () -> H(V) end,
                                    fun () -> F(V) end)
                              catch Class:Reason -> {Class, Reason}
                              end
                      end, L),
               R =/= ok] of
        []     -> ok;
        Errors -> {error, Errors}
    end.<|MERGE_RESOLUTION|>--- conflicted
+++ resolved
@@ -102,12 +102,8 @@
 -spec(basic_cancel/4 :: (amqqueue(), pid(), ctag(), any()) -> 'ok').
 -spec(notify_sent/2 :: (pid(), pid()) -> 'ok').
 -spec(unblock/2 :: (pid(), pid()) -> 'ok').
-<<<<<<< HEAD
 -spec(set_storage_mode_pin/2 :: (amqqueue(), boolean()) -> any()).
--spec(set_storage_mode/2 :: (pid(), ('disk' | 'mixed')) -> 'ok').
-=======
 -spec(set_storage_mode/2 :: (pid(), ('oppressed' | 'liberated')) -> 'ok').
->>>>>>> 21083502
 -spec(internal_declare/2 :: (amqqueue(), bool()) -> amqqueue()).
 -spec(internal_delete/1 :: (queue_name()) -> 'ok' | not_found()).
 -spec(internal_store/1 :: (amqqueue()) -> 'ok').
