%% The contents of this file are subject to the Mozilla Public License
%% Version 1.1 (the "License"); you may not use this file except in
%% compliance with the License. You may obtain a copy of the License
%% at http://www.mozilla.org/MPL/
%%
%% Software distributed under the License is distributed on an "AS IS"
%% basis, WITHOUT WARRANTY OF ANY KIND, either express or implied. See
%% the License for the specific language governing rights and
%% limitations under the License.
%%
%% The Original Code is RabbitMQ.
%%
%% The Initial Developer of the Original Code is VMware, Inc.
%% Copyright (c) 2007-2011 VMware, Inc.  All rights reserved.
%%

-module(rabbit_amqqueue).

-export([start/0, stop/0, declare/5, delete_immediately/1, delete/3, purge/1]).
-export([pseudo_queue/2]).
-export([lookup/1, with/2, with_or_die/2, assert_equivalence/5,
         check_exclusive_access/2, with_exclusive_access_or_die/3,
         stat/1, deliver/2, requeue/3, ack/4, reject/4]).
-export([list/1, info_keys/0, info/1, info/2, info_all/1, info_all/2]).
-export([consumers/1, consumers_all/1]).
-export([basic_get/3, basic_consume/7, basic_cancel/4]).
-export([notify_sent/2, unblock/2, flush_all/2]).
-export([commit_all/3, rollback_all/3, notify_down_all/2, limit_all/3]).
-export([on_node_down/1]).

%% internal
-export([internal_declare/2, internal_delete/1,
         run_backing_queue/2, run_backing_queue_async/2,
         sync_timeout/1, update_ram_duration/1, set_ram_duration_target/2,
         set_maximum_since_use/2, maybe_expire/1, drop_expired/1,
         emit_stats/1]).

-include("rabbit.hrl").
-include_lib("stdlib/include/qlc.hrl").

-define(INTEGER_ARG_TYPES, [byte, short, signedint, long]).

%%----------------------------------------------------------------------------

-ifdef(use_specs).

-export_type([name/0, qmsg/0]).

-type(name() :: rabbit_types:r('queue')).

-type(qlen() :: rabbit_types:ok(non_neg_integer())).
-type(qfun(A) :: fun ((rabbit_types:amqqueue()) -> A)).
-type(qmsg() :: {name(), pid(), msg_id(), boolean(), rabbit_types:message()}).
-type(msg_id() :: non_neg_integer()).
-type(ok_or_errors() ::
        'ok' | {'error', [{'error' | 'exit' | 'throw', any()}]}).

-type(queue_or_not_found() :: rabbit_types:amqqueue() | 'not_found').

-spec(start/0 :: () -> 'ok').
-spec(stop/0 :: () -> 'ok').
-spec(declare/5 ::
        (name(), boolean(), boolean(),
         rabbit_framing:amqp_table(), rabbit_types:maybe(pid()))
        -> {'new' | 'existing', rabbit_types:amqqueue()} |
           rabbit_types:channel_exit()).
-spec(lookup/1 ::
        (name()) -> rabbit_types:ok(rabbit_types:amqqueue()) |
                    rabbit_types:error('not_found')).
-spec(with/2 :: (name(), qfun(A)) -> A | rabbit_types:error('not_found')).
-spec(with_or_die/2 ::
        (name(), qfun(A)) -> A | rabbit_types:channel_exit()).
-spec(assert_equivalence/5 ::
        (rabbit_types:amqqueue(), boolean(), boolean(),
         rabbit_framing:amqp_table(), rabbit_types:maybe(pid()))
        -> 'ok' | rabbit_types:channel_exit() |
           rabbit_types:connection_exit()).
-spec(check_exclusive_access/2 ::
        (rabbit_types:amqqueue(), pid())
        -> 'ok' | rabbit_types:channel_exit()).
-spec(with_exclusive_access_or_die/3 ::
        (name(), pid(), qfun(A)) -> A | rabbit_types:channel_exit()).
-spec(list/1 :: (rabbit_types:vhost()) -> [rabbit_types:amqqueue()]).
-spec(info_keys/0 :: () -> rabbit_types:info_keys()).
-spec(info/1 :: (rabbit_types:amqqueue()) -> rabbit_types:infos()).
-spec(info/2 ::
        (rabbit_types:amqqueue(), rabbit_types:info_keys())
        -> rabbit_types:infos()).
-spec(info_all/1 :: (rabbit_types:vhost()) -> [rabbit_types:infos()]).
-spec(info_all/2 :: (rabbit_types:vhost(), rabbit_types:info_keys())
                    -> [rabbit_types:infos()]).
-spec(consumers/1 ::
        (rabbit_types:amqqueue())
        -> [{pid(), rabbit_types:ctag(), boolean()}]).
-spec(consumers_all/1 ::
        (rabbit_types:vhost())
        -> [{name(), pid(), rabbit_types:ctag(), boolean()}]).
-spec(stat/1 ::
        (rabbit_types:amqqueue())
        -> {'ok', non_neg_integer(), non_neg_integer()}).
-spec(emit_stats/1 :: (rabbit_types:amqqueue()) -> 'ok').
-spec(delete_immediately/1 :: (rabbit_types:amqqueue()) -> 'ok').
-spec(delete/3 ::
        (rabbit_types:amqqueue(), 'false', 'false')
        -> qlen();
        (rabbit_types:amqqueue(), 'true' , 'false')
        -> qlen() | rabbit_types:error('in_use');
        (rabbit_types:amqqueue(), 'false', 'true' )
        -> qlen() | rabbit_types:error('not_empty');
        (rabbit_types:amqqueue(), 'true' , 'true' )
        -> qlen() |
           rabbit_types:error('in_use') |
           rabbit_types:error('not_empty')).
-spec(purge/1 :: (rabbit_types:amqqueue()) -> qlen()).
-spec(deliver/2 :: (pid(), rabbit_types:delivery()) -> boolean()).
-spec(requeue/3 :: (pid(), [msg_id()],  pid()) -> 'ok').
-spec(ack/4 ::
        (pid(), rabbit_types:maybe(rabbit_types:txn()), [msg_id()], pid())
        -> 'ok').
-spec(reject/4 :: (pid(), [msg_id()], boolean(), pid()) -> 'ok').
-spec(commit_all/3 :: ([pid()], rabbit_types:txn(), pid()) -> ok_or_errors()).
-spec(rollback_all/3 :: ([pid()], rabbit_types:txn(), pid()) -> 'ok').
-spec(notify_down_all/2 :: ([pid()], pid()) -> ok_or_errors()).
-spec(limit_all/3 :: ([pid()], pid(), pid() | 'undefined') -> ok_or_errors()).
-spec(basic_get/3 :: (rabbit_types:amqqueue(), pid(), boolean()) ->
                          {'ok', non_neg_integer(), qmsg()} | 'empty').
-spec(basic_consume/7 ::
        (rabbit_types:amqqueue(), boolean(), pid(), pid() | 'undefined',
         rabbit_types:ctag(), boolean(), any())
        -> rabbit_types:ok_or_error('exclusive_consume_unavailable')).
-spec(basic_cancel/4 ::
        (rabbit_types:amqqueue(), pid(), rabbit_types:ctag(), any()) -> 'ok').
-spec(notify_sent/2 :: (pid(), pid()) -> 'ok').
-spec(unblock/2 :: (pid(), pid()) -> 'ok').
-spec(flush_all/2 :: ([pid()], pid()) -> 'ok').
-spec(internal_declare/2 ::
        (rabbit_types:amqqueue(), boolean())
        -> queue_or_not_found() | rabbit_misc:thunk(queue_or_not_found())).
-spec(internal_delete/1 ::
        (name()) -> rabbit_types:ok_or_error('not_found') |
                    rabbit_types:connection_exit() |
                    fun ((boolean()) -> rabbit_types:ok_or_error('not_found') |
                                        rabbit_types:connection_exit())).
<<<<<<< HEAD
-spec(run_backing_queue/2 ::
        (pid(), (fun ((A) -> {[rabbit_guid:guid()], A}))) -> 'ok').
-spec(run_backing_queue_async/2 ::
        (pid(), (fun ((A) -> {[rabbit_guid:guid()], A}))) -> 'ok').
=======
-spec(maybe_run_queue_via_backing_queue/2 ::
        (pid(), (fun ((A) -> {[rabbit_types:msg_id()], A}))) -> 'ok').
-spec(maybe_run_queue_via_backing_queue_async/2 ::
        (pid(), (fun ((A) -> {[rabbit_types:msg_id()], A}))) -> 'ok').
>>>>>>> e5c6e403
-spec(sync_timeout/1 :: (pid()) -> 'ok').
-spec(update_ram_duration/1 :: (pid()) -> 'ok').
-spec(set_ram_duration_target/2 :: (pid(), number() | 'infinity') -> 'ok').
-spec(set_maximum_since_use/2 :: (pid(), non_neg_integer()) -> 'ok').
-spec(maybe_expire/1 :: (pid()) -> 'ok').
-spec(on_node_down/1 :: (node()) -> 'ok').
-spec(pseudo_queue/2 :: (name(), pid()) -> rabbit_types:amqqueue()).

-endif.

%%----------------------------------------------------------------------------

start() ->
    DurableQueues = find_durable_queues(),
    {ok, BQ} = application:get_env(rabbit, backing_queue_module),
    ok = BQ:start([QName || #amqqueue{name = QName} <- DurableQueues]),
    {ok,_} = supervisor:start_child(
               rabbit_sup,
               {rabbit_amqqueue_sup,
                {rabbit_amqqueue_sup, start_link, []},
                transient, infinity, supervisor, [rabbit_amqqueue_sup]}),
    _RealDurableQueues = recover_durable_queues(DurableQueues),
    ok.

stop() ->
    ok = supervisor:terminate_child(rabbit_sup, rabbit_amqqueue_sup),
    ok = supervisor:delete_child(rabbit_sup, rabbit_amqqueue_sup),
    {ok, BQ} = application:get_env(rabbit, backing_queue_module),
    ok = BQ:stop().

find_durable_queues() ->
    Node = node(),
    %% TODO: use dirty ops instead
    rabbit_misc:execute_mnesia_transaction(
      fun () ->
              qlc:e(qlc:q([Q || Q = #amqqueue{pid = Pid}
                                    <- mnesia:table(rabbit_durable_queue),
                                node(Pid) == Node]))
      end).

recover_durable_queues(DurableQueues) ->
    Qs = [start_queue_process(Q) || Q <- DurableQueues],
    [Q || Q <- Qs,
          gen_server2:call(Q#amqqueue.pid, {init, true}, infinity) == Q].

declare(QueueName, Durable, AutoDelete, Args, Owner) ->
    ok = check_declare_arguments(QueueName, Args),
    Q = start_queue_process(#amqqueue{name = QueueName,
                                      durable = Durable,
                                      auto_delete = AutoDelete,
                                      arguments = Args,
                                      exclusive_owner = Owner,
                                      pid = none}),
    case gen_server2:call(Q#amqqueue.pid, {init, false}, infinity) of
        not_found -> rabbit_misc:not_found(QueueName);
        Q1        -> Q1
    end.

internal_declare(Q, true) ->
    rabbit_misc:execute_mnesia_tx_with_tail(
      fun () -> ok = store_queue(Q), rabbit_misc:const(Q) end);
internal_declare(Q = #amqqueue{name = QueueName}, false) ->
    rabbit_misc:execute_mnesia_tx_with_tail(
      fun () ->
              case mnesia:wread({rabbit_queue, QueueName}) of
                  [] ->
                      case mnesia:read({rabbit_durable_queue, QueueName}) of
                          []  -> ok = store_queue(Q),
                                 B = add_default_binding(Q),
                                 fun (Tx) -> B(Tx), Q end;
                          %% Q exists on stopped node
                          [_] -> rabbit_misc:const(not_found)
                      end;
                  [ExistingQ = #amqqueue{pid = QPid}] ->
                      case rabbit_misc:is_process_alive(QPid) of
                          true  -> rabbit_misc:const(ExistingQ);
                          false -> TailFun = internal_delete(QueueName),
                                   fun (Tx) -> TailFun(Tx), ExistingQ end
                      end
              end
      end).

store_queue(Q = #amqqueue{durable = true}) ->
    ok = mnesia:write(rabbit_durable_queue, Q, write),
    ok = mnesia:write(rabbit_queue, Q, write),
    ok;
store_queue(Q = #amqqueue{durable = false}) ->
    ok = mnesia:write(rabbit_queue, Q, write),
    ok.

start_queue_process(Q) ->
    {ok, Pid} = rabbit_amqqueue_sup:start_child([Q]),
    Q#amqqueue{pid = Pid}.

add_default_binding(#amqqueue{name = QueueName}) ->
    ExchangeName = rabbit_misc:r(QueueName, exchange, <<>>),
    RoutingKey = QueueName#resource.name,
    rabbit_binding:add(#binding{source      = ExchangeName,
                                destination = QueueName,
                                key         = RoutingKey,
                                args        = []}).

lookup(Name) ->
    rabbit_misc:dirty_read({rabbit_queue, Name}).

with(Name, F, E) ->
    case lookup(Name) of
        {ok, Q} -> rabbit_misc:with_exit_handler(E, fun () -> F(Q) end);
        {error, not_found} -> E()
    end.

with(Name, F) ->
    with(Name, F, fun () -> {error, not_found} end).
with_or_die(Name, F) ->
    with(Name, F, fun () -> rabbit_misc:not_found(Name) end).

assert_equivalence(#amqqueue{durable     = Durable,
                             auto_delete = AutoDelete} = Q,
                   Durable, AutoDelete, RequiredArgs, Owner) ->
    assert_args_equivalence(Q, RequiredArgs),
    check_exclusive_access(Q, Owner, strict);
assert_equivalence(#amqqueue{name = QueueName},
                   _Durable, _AutoDelete, _RequiredArgs, _Owner) ->
    rabbit_misc:protocol_error(
      precondition_failed, "parameters for ~s not equivalent",
      [rabbit_misc:rs(QueueName)]).

check_exclusive_access(Q, Owner) -> check_exclusive_access(Q, Owner, lax).

check_exclusive_access(#amqqueue{exclusive_owner = Owner}, Owner, _MatchType) ->
    ok;
check_exclusive_access(#amqqueue{exclusive_owner = none}, _ReaderPid, lax) ->
    ok;
check_exclusive_access(#amqqueue{name = QueueName}, _ReaderPid, _MatchType) ->
    rabbit_misc:protocol_error(
      resource_locked,
      "cannot obtain exclusive access to locked ~s",
      [rabbit_misc:rs(QueueName)]).

with_exclusive_access_or_die(Name, ReaderPid, F) ->
    with_or_die(Name,
                fun (Q) -> check_exclusive_access(Q, ReaderPid), F(Q) end).

assert_args_equivalence(#amqqueue{name = QueueName, arguments = Args},
                        RequiredArgs) ->
    rabbit_misc:assert_args_equivalence(Args, RequiredArgs, QueueName,
                                        [<<"x-expires">>]).

check_declare_arguments(QueueName, Args) ->
    [case Fun(rabbit_misc:table_lookup(Args, Key)) of
         ok             -> ok;
         {error, Error} -> rabbit_misc:protocol_error(
                             precondition_failed,
                             "invalid arg '~s' for ~s: ~w",
                             [Key, rabbit_misc:rs(QueueName), Error])
     end || {Key, Fun} <-
                [{<<"x-expires">>,     fun check_integer_argument/1},
                 {<<"x-message-ttl">>, fun check_integer_argument/1}]],
    ok.

check_integer_argument(undefined) ->
    ok;
check_integer_argument({Type, Val}) when Val > 0 ->
    case lists:member(Type, ?INTEGER_ARG_TYPES) of
        true  -> ok;
        false -> {error, {unacceptable_type, Type}}
    end;
check_integer_argument({_Type, Val}) ->
    {error, {value_zero_or_less, Val}}.

list(VHostPath) ->
    mnesia:dirty_match_object(
      rabbit_queue,
      #amqqueue{name = rabbit_misc:r(VHostPath, queue), _ = '_'}).

info_keys() -> rabbit_amqqueue_process:info_keys().

map(VHostPath, F) -> rabbit_misc:filter_exit_map(F, list(VHostPath)).

info(#amqqueue{ pid = QPid }) ->
    delegate_call(QPid, info).

info(#amqqueue{ pid = QPid }, Items) ->
    case delegate_call(QPid, {info, Items}) of
        {ok, Res}      -> Res;
        {error, Error} -> throw(Error)
    end.

info_all(VHostPath) -> map(VHostPath, fun (Q) -> info(Q) end).

info_all(VHostPath, Items) -> map(VHostPath, fun (Q) -> info(Q, Items) end).

consumers(#amqqueue{ pid = QPid }) ->
    delegate_call(QPid, consumers).

consumers_all(VHostPath) ->
    lists:append(
      map(VHostPath,
          fun (Q) -> [{Q#amqqueue.name, ChPid, ConsumerTag, AckRequired} ||
                         {ChPid, ConsumerTag, AckRequired} <- consumers(Q)]
          end)).

stat(#amqqueue{pid = QPid}) ->
    delegate_call(QPid, stat).

emit_stats(#amqqueue{pid = QPid}) ->
    delegate_cast(QPid, emit_stats).

delete_immediately(#amqqueue{ pid = QPid }) ->
    gen_server2:cast(QPid, delete_immediately).

delete(#amqqueue{ pid = QPid }, IfUnused, IfEmpty) ->
    delegate_call(QPid, {delete, IfUnused, IfEmpty}).

purge(#amqqueue{ pid = QPid }) -> delegate_call(QPid, purge).

deliver(QPid, Delivery = #delivery{immediate = true}) ->
    gen_server2:call(QPid, {deliver_immediately, Delivery}, infinity);
deliver(QPid, Delivery = #delivery{mandatory = true}) ->
    gen_server2:call(QPid, {deliver, Delivery}, infinity),
    true;
deliver(QPid, Delivery) ->
    gen_server2:cast(QPid, {deliver, Delivery}),
    true.

requeue(QPid, MsgIds, ChPid) ->
    delegate_call(QPid, {requeue, MsgIds, ChPid}).

ack(QPid, Txn, MsgIds, ChPid) ->
    delegate_cast(QPid, {ack, Txn, MsgIds, ChPid}).

reject(QPid, MsgIds, Requeue, ChPid) ->
    delegate_cast(QPid, {reject, MsgIds, Requeue, ChPid}).

commit_all(QPids, Txn, ChPid) ->
    safe_delegate_call_ok(
      fun (QPid) -> gen_server2:call(QPid, {commit, Txn, ChPid}, infinity) end,
      QPids).

rollback_all(QPids, Txn, ChPid) ->
    delegate:invoke_no_result(
      QPids, fun (QPid) -> gen_server2:cast(QPid, {rollback, Txn, ChPid}) end).

notify_down_all(QPids, ChPid) ->
    safe_delegate_call_ok(
      fun (QPid) -> gen_server2:call(QPid, {notify_down, ChPid}, infinity) end,
      QPids).

limit_all(QPids, ChPid, LimiterPid) ->
    delegate:invoke_no_result(
      QPids, fun (QPid) ->
                     gen_server2:cast(QPid, {limit, ChPid, LimiterPid})
             end).

basic_get(#amqqueue{pid = QPid}, ChPid, NoAck) ->
    delegate_call(QPid, {basic_get, ChPid, NoAck}).

basic_consume(#amqqueue{pid = QPid}, NoAck, ChPid, LimiterPid,
              ConsumerTag, ExclusiveConsume, OkMsg) ->
    delegate_call(QPid, {basic_consume, NoAck, ChPid,
                         LimiterPid, ConsumerTag, ExclusiveConsume, OkMsg}).

basic_cancel(#amqqueue{pid = QPid}, ChPid, ConsumerTag, OkMsg) ->
    ok = delegate_call(QPid, {basic_cancel, ChPid, ConsumerTag, OkMsg}).

notify_sent(QPid, ChPid) ->
    gen_server2:cast(QPid, {notify_sent, ChPid}).

unblock(QPid, ChPid) ->
    delegate_cast(QPid, {unblock, ChPid}).

flush_all(QPids, ChPid) ->
    delegate:invoke_no_result(
      QPids, fun (QPid) -> gen_server2:cast(QPid, {flush, ChPid}) end).

internal_delete1(QueueName) ->
    ok = mnesia:delete({rabbit_queue, QueueName}),
    ok = mnesia:delete({rabbit_durable_queue, QueueName}),
    %% we want to execute some things, as decided by rabbit_exchange,
    %% after the transaction.
    rabbit_binding:remove_for_destination(QueueName).

internal_delete(QueueName) ->
    rabbit_misc:execute_mnesia_tx_with_tail(
      fun () ->
              case mnesia:wread({rabbit_queue, QueueName}) of
                  []  -> rabbit_misc:const({error, not_found});
                  [_] -> Deletions = internal_delete1(QueueName),
                         fun (Tx) -> ok = rabbit_binding:process_deletions(
                                            Deletions, Tx)
                         end
              end
      end).

run_backing_queue(QPid, Fun) ->
    gen_server2:call(QPid, {run_backing_queue, Fun}, infinity).

run_backing_queue_async(QPid, Fun) ->
    gen_server2:cast(QPid, {run_backing_queue, Fun}).

sync_timeout(QPid) ->
    gen_server2:cast(QPid, sync_timeout).

update_ram_duration(QPid) ->
    gen_server2:cast(QPid, update_ram_duration).

set_ram_duration_target(QPid, Duration) ->
    gen_server2:cast(QPid, {set_ram_duration_target, Duration}).

set_maximum_since_use(QPid, Age) ->
    gen_server2:cast(QPid, {set_maximum_since_use, Age}).

maybe_expire(QPid) ->
    gen_server2:cast(QPid, maybe_expire).

drop_expired(QPid) ->
    gen_server2:cast(QPid, drop_expired).

on_node_down(Node) ->
    rabbit_misc:execute_mnesia_transaction(
      fun () -> qlc:e(qlc:q([delete_queue(QueueName) ||
                                #amqqueue{name = QueueName, pid = Pid}
                                    <- mnesia:table(rabbit_queue),
                                node(Pid) == Node]))
      end,
      fun (Deletions, Tx) ->
              rabbit_binding:process_deletions(
                lists:foldl(fun rabbit_binding:combine_deletions/2,
                            rabbit_binding:new_deletions(),
                            Deletions),
                Tx)
      end).

delete_queue(QueueName) ->
    ok = mnesia:delete({rabbit_queue, QueueName}),
    rabbit_binding:remove_transient_for_destination(QueueName).

pseudo_queue(QueueName, Pid) ->
    #amqqueue{name = QueueName,
              durable = false,
              auto_delete = false,
              arguments = [],
              pid = Pid}.

safe_delegate_call_ok(F, Pids) ->
    case delegate:invoke(Pids, fun (Pid) ->
                                       rabbit_misc:with_exit_handler(
                                         fun () -> ok end,
                                         fun () -> F(Pid) end)
                               end) of
        {_,  []} -> ok;
        {_, Bad} -> {error, Bad}
    end.

delegate_call(Pid, Msg) ->
    delegate:invoke(Pid, fun (P) -> gen_server2:call(P, Msg, infinity) end).

delegate_cast(Pid, Msg) ->
    delegate:invoke_no_result(Pid, fun (P) -> gen_server2:cast(P, Msg) end).<|MERGE_RESOLUTION|>--- conflicted
+++ resolved
@@ -141,17 +141,10 @@
                     rabbit_types:connection_exit() |
                     fun ((boolean()) -> rabbit_types:ok_or_error('not_found') |
                                         rabbit_types:connection_exit())).
-<<<<<<< HEAD
 -spec(run_backing_queue/2 ::
-        (pid(), (fun ((A) -> {[rabbit_guid:guid()], A}))) -> 'ok').
+        (pid(), (fun ((A) -> {[rabbit_types:msg_id()], A}))) -> 'ok').
 -spec(run_backing_queue_async/2 ::
-        (pid(), (fun ((A) -> {[rabbit_guid:guid()], A}))) -> 'ok').
-=======
--spec(maybe_run_queue_via_backing_queue/2 ::
         (pid(), (fun ((A) -> {[rabbit_types:msg_id()], A}))) -> 'ok').
--spec(maybe_run_queue_via_backing_queue_async/2 ::
-        (pid(), (fun ((A) -> {[rabbit_types:msg_id()], A}))) -> 'ok').
->>>>>>> e5c6e403
 -spec(sync_timeout/1 :: (pid()) -> 'ok').
 -spec(update_ram_duration/1 :: (pid()) -> 'ok').
 -spec(set_ram_duration_target/2 :: (pid(), number() | 'infinity') -> 'ok').
